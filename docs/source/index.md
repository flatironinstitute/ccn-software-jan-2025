--- conflicted
+++ resolved
@@ -210,7 +210,6 @@
 
   (On Windows, replace `$(realpath ..)` with the path to the `ccn-software-jan-2025` directory.)
 - We have noticed jupyter notebooks behaving a bit odd in Safari --- if you are running/editing jupyter in Safari and the behavior seems off (scrolling not smooth, lag between creation and display of cells), try a different browser. We've had better luck with Firefox or using the arrow keys to navigate between cells.
-<<<<<<< HEAD
 - On **Windows + conda**: if after installing conda, the path are not set correctly, you may encounter this error message: 
    ```
    conda : The term 'conda' is not recognized as the name of a cmdlet, function, script file, or operable program. Check the spelling of the name, or if a path was included, verify that the path is correct and try again.
@@ -231,9 +230,8 @@
     conda init powershell 
     ```
   - Restart the powershell and check that conda is in the path. Run for example `conda --version`.
-=======
 - If you see `sys:1: DeprecationWarning: Call to deprecated function (or staticmethod) _destroy.` when running `python scripts/setup.py`, we don't think this is actually a problem. As long as `check_setup.py` says everything looks good, you're fine!
->>>>>>> c6562c50
+
 
 ## Binder
 
