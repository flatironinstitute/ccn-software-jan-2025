---
jupytext:
  text_representation:
    extension: .md
    format_name: myst
    format_version: 0.13
    jupytext_version: 1.16.6
kernelspec:
  display_name: Python 3 (ipykernel)
  language: python
  name: python3
---

```{code-cell} ipython3
:tags: [hide-input]

%matplotlib inline
import warnings

warnings.filterwarnings(
    "ignore",
    message="plotting functions contained within `_documentation_utils` are intended for nemos's documentation.",
    category=UserWarning,
)

warnings.filterwarnings(
    "ignore",
    message="Ignoring cached namespace 'core'",
    category=UserWarning,
)

warnings.filterwarnings(
    "ignore",
    message=(
        "invalid value encountered in div "
    ),
    category=RuntimeWarning,
)
```

:::{admonition} Download
:class: important render-all

This notebook can be downloaded as **{nb-download}`head_direction.ipynb`**. See the button at the top right to download as markdown or pdf.

:::

(head-direction-tutorial)=
# Fit head-direction population

## Learning objectives

- Learn how to add history-related predictors to NeMoS GLM
- Learn about NeMoS [`Basis`](nemos_basis) objects
- Learn how to use [`Basis`](nemos_basis) objects with convolution

<div class="render">
- Include history-related predictors to NeMoS GLM.
- Reduce over-fitting with `Basis`.
- Learn functional connectivity.
</div>

```{code-cell} ipython3
import matplotlib.pyplot as plt
import numpy as np
import pynapple as nap

import nemos as nmo

# some helper plotting functions
from nemos import _documentation_utils as doc_plots
import workshop_utils

# configure pynapple to ignore conversion warning
nap.nap_config.suppress_conversion_warnings = True

# configure plots some
plt.style.use(nmo.styles.plot_style)
```

## Data Streaming

Here we load the data from OSF. The data is a NWB file.

<div class="render">
- Fetch the data.
</div>

```{code-cell} ipython3
<<<<<<< HEAD
path = workshop_utils.fetch.fetch_data("Mouse32-140822.nwb")
=======
path = workshop_utils.fetch_data("Mouse32-140822.nwb")
>>>>>>> 06c233ef
```

## Pynapple
We are going to open the NWB file with pynapple.

<div class="render">
- `load_file` : open the NWB file and give a preview.
</div>

```{code-cell} ipython3
data = nap.load_file(path)

data
```

Get spike timings

<div class="render">
- Load the units
</div>

```{code-cell} ipython3
spikes = data["units"]

spikes
```

Get the behavioural epochs (in this case, sleep and wakefulness)

<div class="render">
- Load the epochs and take only wakefulness
</div>

```{code-cell} ipython3
epochs = data["epochs"]
wake_epochs = epochs[epochs.tags == "wake"]
```

Get the tracked orientation of the animal

<div class="render">
- Load the angular head-direction of the animal (in radians)
</div>

```{code-cell} ipython3
angle = data["ry"]
```

This cell will restrict the data to what we care about i.e. the activity of head-direction neurons during wakefulness.

<div class="render">
- Select only those units that are in ADn
- Restrict the activity to wakefulness (both the spiking activity and the angle)
</div>

```{code-cell} ipython3
spikes = spikes[spikes.location == "adn"]

spikes = spikes.restrict(wake_epochs).getby_threshold("rate", 1.0)
angle = angle.restrict(wake_epochs)
```

First let's check that they are head-direction neurons.

<div class="render">
- Compute tuning curves as a function of head-direction
</div>

```{code-cell} ipython3
tuning_curves = nap.compute_1d_tuning_curves(
    group=spikes, feature=angle, nb_bins=61, minmax=(0, 2 * np.pi)
)
```

Each row indicates an angular bin (in radians), and each column corresponds to a single unit.
Let's plot the tuning curve of the first two neurons.

<div class="render">
- Plot the tuning curves.
</div>

```{code-cell} ipython3
fig, ax = plt.subplots(1, 2, figsize=(12, 4))
ax[0].plot(tuning_curves.iloc[:, 0])
ax[0].set_xlabel("Angle (rad)")
ax[0].set_ylabel("Firing rate (Hz)")
ax[1].plot(tuning_curves.iloc[:, 1])
ax[1].set_xlabel("Angle (rad)")
plt.tight_layout()
```

Before using NeMoS, let's explore the data at the population level.

Let's plot the preferred heading

<div class="render">
- Let's visualize the data at the population level.
</div>

```{code-cell} ipython3
fig = doc_plots.plot_head_direction_tuning(
    tuning_curves, spikes, angle, threshold_hz=1, start=8910, end=8960
)
```

As we can see, the population activity tracks very well the current head-direction of the animal.
**Question : are neurons constantly tuned to head-direction and can we use it to predict the spiking activity of each neuron based only on the activity of other neurons?**

To fit the GLM faster, we will use only the first 3 min of wake

<div class="render">
- Define a `wake_ep` IntervalSet with the first 3 minutes of wakefulness (to speed up model fitting).
</div>

<div class="render-user">
```{code-cell} ipython3
wake_ep =
```
</div>

```{code-cell} ipython3
wake_ep = nap.IntervalSet(
    start=wake_epochs.start[0], end=wake_epochs.start[0] + 3 * 60
)
```

To use the GLM, we need first to bin the spike trains. Here we use pynapple

<div class="render">
- bin the spike trains in 10 ms bin (`count = ...`).
</div>

<div class="render-user">
```{code-cell} ipython3
bin_size =
count =
```
</div>

```{code-cell} ipython3
bin_size = 0.01
count = spikes.count(bin_size, ep=wake_ep)
```

Here we are going to rearrange neurons order based on their preferred directions.

<div class="render">
- sort the neurons by their preferred direction using pandas:
    - Preferred angle:  `pref_ang = tuning_curves.idxmax()`.
    - Define a new `count` TsdFrame, sorting the columns according to `pref_ang`.
</div>

<div class="render-user">
```{code-cell} ipython3
pref_ang = tuning_curves.idxmax()
# sort the columns by angle
count = nap.TsdFrame(
```
</div>

```{code-cell} ipython3
pref_ang = tuning_curves.idxmax()

count = nap.TsdFrame(
    t=count.t,
    d=count.values[:, np.argsort(pref_ang.values)],
)
```

## NeMoS 
It's time to use NeMoS. Our goal is to estimate the pairwise interaction between neurons.
This can be quantified with a GLM if we use the recent population spike history to predict the current time step.
### Self-Connected Single Neuron
To simplify our life, let's see first how we can model spike history effects in a single neuron.
The simplest approach is to use counts in fixed length window $i$, $y_{t-i}, \dots, y_{t-1}$ to predict the next
count $y_{t}$. Let's plot the count history,

<div class="render">
- Start with modeling a self-connected single neuron.
- Select a neuron (call the variable `neuron_count`).
- Select the first 1.2 seconds for visualization. (call the epoch `epoch_one_spk`).
</div>

<div class="render-user">
```{code-cell} ipython3
# select neuron 0 spike count time series
neuron_count =
# restrict to a smaller time interval (1.2 sec)
epoch_one_spk =
```
</div>

```{code-cell} ipython3
# select a neuron's spike count time series
neuron_count = count[:, 0]

# restrict to a smaller time interval
epoch_one_spk = nap.IntervalSet(
    start=count.time_support.start[0], end=count.time_support.start[0] + 1.2
)
```

#### Features Construction
Let's fix the spike history window size that we will use as predictor.

<div class="render">
- Fix a history window of 800ms (0.8 seconds).
- Plot the result using `doc_plots.plot_history_window`
</div>

```{code-cell} ipython3
:tags:[render-all]

# set the size of the spike history window in seconds
window_size_sec = 0.8

doc_plots.plot_history_window(neuron_count, epoch_one_spk, window_size_sec);
```

For each time point, we shift our window one bin at the time and vertically stack the spike count history in a matrix.
Each row of the matrix will be used as the predictors for the rate in the next bin (red narrow rectangle in
the figure).

<div class="render">
- By shifting the time window we can predict new count bins.
- Concatenating all the shifts, we form our feature matrix.
</div>

```{code-cell} ipython3
:tags:[render-all]

doc_plots.run_animation(neuron_count, epoch_one_spk.start[0])
```

If $t$ is smaller than the window size, we won't have a full window of spike history for estimating the rate.
One may think of padding the window (with zeros for example) but this may generate weird border artifacts.
To avoid that, we can simply restrict our analysis to times $t$ larger than the window and NaN-pad earlier
time-points;

You can construct this feature matrix with the [`HistoryConv`](https://nemos--282.org.readthedocs.build/en/282/generated/basis/nemos.basis.HistoryConv.html#nemos.basis.HistoryConv) basis.

<div class="render">
- This is equivalent to convolving `count` with an identity matrix.
- That's what NeMoS `HistoryConv` basis is for: 
    - Convert the window size in number of bins (call it `window_size`)
    - Define an `HistoryConv` basis covering this window size (call it `history_basis`).
    - Create the feature matrix with `history_basis.compute_features` (call it `input_feature`).
</div>

<div class="render-user">
```{code-cell} ipython3
# convert the prediction window to bins (by multiplying with the sampling rate)
window_size =
# define the history bases
history_basis =
# create the feature matrix
input_feature =
```
</div>

```{code-cell} ipython3
# convert the prediction window to bins (by multiplying with the sampling rate)
window_size = int(window_size_sec * neuron_count.rate)

# define the history bases
history_basis = nmo.basis.HistoryConv(window_size)

# create the feature matrix
input_feature = history_basis.compute_features(neuron_count)
```

<div class="render">
- NeMoS NaN pads if there aren't enough samples to predict the counts. 
</div>

```{code-cell} ipython3
:tags:[render-all]

# print the NaN indices along the time axis
print("NaN indices:\n", np.where(np.isnan(input_feature[:, 0]))[0])
```

The binned counts originally have shape "number of samples", we should check that the
dimension are matching our expectation

<div class="render">
- Check the shape of the counts and features.
</div>

```{code-cell} ipython3
print(f"Time bins in counts: {neuron_count.shape[0]}")
print(f"Convolution window size in bins: {window_size}")
print(f"Feature shape: {input_feature.shape}")
print(f"Feature shape: {input_feature.shape}")
```

We can visualize the output for a few time bins

<div class="render">
- Plot the convolution output with `workshop_utils.plot_features`.
</div>

```{code-cell} ipython3
:tags:[render-all]
suptitle = "Input feature: Count History"
neuron_id = 0
workshop_utils.plot_features(input_feature, count.rate, suptitle);
```

As you may see, the time axis is backward, this happens because under the hood, the basis is using the convolution operator which flips the time axis.
This is equivalent, as we can interpret the result as how much a spike will affect the future rate.
In the previous tutorial our feature was 1-dimensional (just the current), now
instead the feature dimension is 80, because our bin size was 0.01 sec and the window size is 0.8 sec.
We can learn these weights by maximum likelihood by fitting a GLM.




#### Fitting the Model

When working a real dataset, it is good practice to train your models on a chunk of the data and
use the other chunk to assess the model performance. This process is known as "cross-validation".
There is no unique strategy on how to cross-validate your model; What works best
depends on the characteristic of your data (time series or independent samples,
presence or absence of trials...), and that of your model. Here, for simplicity use the first
half of the wake epochs for training and the second half for testing. This is a reasonable
choice if the statistics of the neural activity does not change during the course of
the recording. We will learn about better cross-validation strategies with other
examples.

<div class="render">
- Split your epochs in two for validation purposes:
    - Define two `IntervalSet`s, each with half of the `input_feature.time_support` duration
</div>

```{code-cell} ipython3
:tags:[render-all]

# construct the train and test epochs
duration = input_feature.time_support.tot_length("s")
start = input_feature.time_support["start"]
end = input_feature.time_support["end"]
first_half = nap.IntervalSet(start, start + duration / 2)
second_half = nap.IntervalSet(start + duration / 2, end)
```

Fit the glm to the first half of the recording and visualize the ML weights.

<div class="render">
- Fit a GLM to the first half. (Call it `model`).
</div>

<div class="render-user">
```{code-cell} ipython3
# define the GLM object
model = 
# Fit over the training epochs
```
</div>

```{code-cell} ipython3
# define the GLM object
model = nmo.glm.GLM(solver_name="LBFGS")

# Fit over the training epochs
model.fit(
    input_feature.restrict(first_half),
    neuron_count.restrict(first_half)
)
```

<div class="render">
- Plot the weights (`model.coef_`).
</div>

```{code-cell} ipython3
:tags:[render-all]

plt.figure()
plt.title("Spike History Weights")
plt.plot(np.arange(window_size) / count.rate, np.squeeze(model.coef_), lw=2, label="GLM raw history 1st Half")
plt.axhline(0, color="k", lw=0.5)
plt.xlabel("Time From Spike (sec)")
plt.ylabel("Kernel")
plt.legend()
```

The response in the previous figure seems noise added to a decay, therefore the response
can be described with fewer degrees of freedom. In other words, it looks like we
are using way too many weights to describe a simple response.
If we are correct, what would happen if we re-fit the weights on the other half of the data?

#### Inspecting the results

<div class="render">
- Fit on the other half. (Call it `model_second_half`)
</div>

<div class="render-user">
```{code-cell} ipython3
# fit on the test set
model_second_half = 
```
</div>

```{code-cell} ipython3
# fit on the test set

model_second_half = nmo.glm.GLM(solver_name="LBFGS")
model_second_half.fit(
    input_feature.restrict(second_half),
    neuron_count.restrict(second_half)
)
```

<div class="render">
- Compare results.
</div>

```{code-cell} ipython3
:tags:[render-all]

plt.figure()
plt.title("Spike History Weights")
plt.plot(np.arange(window_size) / count.rate, np.squeeze(model.coef_),
         label="GLM raw history 1st Half", lw=2)
plt.plot(np.arange(window_size) / count.rate,  np.squeeze(model_second_half.coef_),
         color="orange", label="GLM raw history 2nd Half", lw=2)
plt.axhline(0, color="k", lw=0.5)
plt.xlabel("Time From Spike (sec)")
plt.ylabel("Kernel")
plt.legend()
```

What can we conclude?

The fast fluctuations are inconsistent across fits, indicating that
they are probably capturing noise, a phenomenon known as over-fitting;
On the other hand, the decaying trend is fairly consistent, even if
our estimate is noisy. You can imagine how things could get
worst if we needed a finer temporal resolution, such 1ms time bins
(which would require 800 coefficients instead of 80).
What can we do to mitigate over-fitting now?

(head_direction_reducing_dimensionality)=
#### Reducing feature dimensionality
Let's see how to use NeMoS' `basis` module to reduce dimensionality and avoid over-fitting!
For history-type inputs, we'll use again the raised cosine log-stretched basis,
[Pillow et al., 2005](https://www.jneurosci.org/content/25/47/11003).

<div class="render">
- Visualize the raised cosine basis.
</div>

```{code-cell} ipython3
:tags:[render-all]

doc_plots.plot_basis();
```

:::{note}

We provide a handful of different choices for basis functions, and
selecting the proper basis function for your input is an important
analytical step. We will eventually provide guidance on this choice, but
for now we'll give you a decent choice.
:::

We can initialize the `RaisedCosineLogConv` by providing the number of basis functions and the window size for the convolution. With more basis functions, we'll be able to represent the effect of the corresponding input with the higher precision, at the cost of adding additional parameters.

<div class="render">
- Define the basis `RaisedCosineLogConv`and name it `basis`. 
- Basis parameters:
    - 8 basis functions.
    - Window size of 0.8sec.
</div>

<div class="render-user">
```{code-cell} ipython3
# a basis object can be instantiated in "conv" mode for convolving  the input.
basis =
```
</div>

```{code-cell} ipython3
# a basis object can be instantiated in "conv" mode for convolving  the input.
basis = nmo.basis.RaisedCosineLogConv(
    n_basis_funcs=8, window_size=window_size
)
```

Our spike history predictor was huge: every possible 80 time point chunk of the
data, for $144 \cdot 10^4$ total numbers. By using this basis set we can instead reduce
the predictor to 8 numbers for every 80 time point window for $144 \cdot 10^3$ total
numbers, an order of magnitude less. With 1ms bins we would have
achieved 2 order of magnitude reduction in input size. This is a huge benefit
in terms of memory allocation and, computing time. As an additional benefit,
we will reduce over-fitting.

Let's see our basis in action. We can "compress" spike history feature by convolving the basis
with the counts (without creating the large spike history feature matrix).
This can be performed in NeMoS by calling the `compute_features` method of basis.

<div class="render">
- Convolve the counts with the basis functions. (Call the output `conv_spk`)
- Print the shape of `conv_spk` and compare it to `input_feature`.
</div>

<div class="render-user">
```{code-cell} ipython3
# convolve the basis
conv_spk =
# print the shape
print(f"Raw count history as feature: {input_feature.shape}")
print(f"Compressed count history as feature: {conv_spk.shape}")
```
</div>

```{code-cell} ipython3
# equivalent to
# `nmo.convolve.create_convolutional_predictor(basis_kernels, neuron_count)`
conv_spk = basis.compute_features(neuron_count)

print(f"Raw count history as feature: {input_feature.shape}")
print(f"Compressed count history as feature: {conv_spk.shape}")
```

Let’s focus on two small time windows and visualize the features, which result from convolving the counts with the basis elements.

<div class="render">
- Visualize the output.
</div>

```{code-cell} ipython3
:tags:[render-all]

# Visualize the convolution results
epoch_one_spk = nap.IntervalSet(8917.5, 8918.5)
epoch_multi_spk = nap.IntervalSet(8979.2, 8980.2)

doc_plots.plot_convolved_counts(neuron_count, conv_spk, epoch_one_spk, epoch_multi_spk);
```

Now that we have our "compressed" history feature matrix, we can fit the ML parameters for a GLM.


#### Fit and compare the models

<div class="render">
- Fit the model using the compressed features. Call it `model_basis`.
</div>

<div class="render-user">
```{code-cell} ipython3
# use restrict on interval set training and fit a GLM
model_basis =
```
</div>

```{code-cell} ipython3
# use restrict on interval set training
model_basis = nmo.glm.GLM(solver_name="LBFGS")
model_basis.fit(conv_spk.restrict(first_half), neuron_count.restrict(first_half))
```

We can plot the resulting response, noting that the weights we just learned needs to be "expanded" back
to the original `window_size` dimension by multiplying them with the basis kernels.
We have now 8 coefficients,

```{code-cell} ipython3
print(model_basis.coef_)
```

In order to get the response we need to multiply the coefficients by their corresponding
basis function, and sum them.

<div class="render">
- Reconstruct the history filter:
    - Extract the basis kernels with `_, basis_kernels = basis.evaluate_on_grid(window_size)`.
    - Multiply the `basis_kernel` with the coefficient using `np.matmul` (call the result `self_connection`).
- Check the shape of `self_connection`.
</div>

<div class="render-user">
```{code-cell} ipython3
# get the basis function kernels
_, basis_kernels = 
# multiply with the weights
self_connection = 
# print the shape of self_connection
```
</div>

```{code-cell} ipython3
# get the basis function kernels
_, basis_kernels = basis.evaluate_on_grid(window_size)

# multiply with the weights
self_connection = np.matmul(basis_kernels, model_basis.coef_)

print(self_connection.shape)
```

Let's check if our new estimate does a better job in terms of over-fitting. We can do that
by visual comparison, as we did previously. Let's fit the second half of the dataset.

<div class="render">
- Check if with less parameter we are not over-fitting.
- Fit the other half of the data. Name it `model_basis_second_half`.
</div>

<div class="render-user">
```{code-cell} ipython3
model_basis_second_half = 
```
</div>

```{code-cell} ipython3
model_basis_second_half = nmo.glm.GLM(solver_name="LBFGS").fit(
    conv_spk.restrict(second_half), neuron_count.restrict(second_half)
)
```

Get the response filters.

<div class="render">
- Get the response filters: multiply the `basis_kernels` with the weights from `model_basis_second_half`.
- Call the output `self_connection_second_half`.
</div>

<div class="render-user">
```{code-cell} ipython3
self_connection_second_half = 
```
</div>

```{code-cell} ipython3
self_connection_second_half = np.matmul(basis_kernels, model_basis_second_half.coef_)
```

<div class="render">
- Plot and compare the results.
</div>

And plot the results.

```{code-cell} ipython3
:tags:[render-all]

time = np.arange(window_size) / count.rate
plt.figure()
plt.title("Spike History Weights")
plt.plot(time, np.squeeze(model.coef_), "k", alpha=0.3, label="GLM raw history 1st half")
plt.plot(time, np.squeeze(model_second_half.coef_), alpha=0.3, color="orange", label="GLM raw history 2nd half")
plt.plot(time, self_connection, "--k", lw=2, label="GLM basis 1st half")
plt.plot(time, self_connection_second_half, color="orange", lw=2, ls="--", label="GLM basis 2nd half")
plt.axhline(0, color="k", lw=0.5)
plt.xlabel("Time from spike (sec)")
plt.ylabel("Weight")
plt.legend()
```

Let's extract the firing rate.

<div class="render">
- Predict the rates from `model` and `model_basis`. Call it `rate_history` and `rate_basis`.
- Convert the rate from spike/bin to spike/sec by multiplying with `conv_spk.rate`.
</div>

```{code-cell} ipython3
rate_basis = model_basis.predict(conv_spk) * conv_spk.rate
rate_history = model.predict(input_feature) * conv_spk.rate
```

And plot it.

<div class="render">
- Plot the results.
</div>

```{code-cell} ipython3
:tags:[render-all]

ep = nap.IntervalSet(start=8819.4, end=8821)
# plot the rates
doc_plots.plot_rates_and_smoothed_counts(
    neuron_count,
    {"Self-connection raw history":rate_history, "Self-connection bsais": rate_basis}
);
```


### All-to-all Connectivity
The same approach can be applied to the whole population. Now the firing rate of a neuron
is predicted not only by its own count history, but also by the rest of the
simultaneously recorded population. We can convolve the basis with the counts of each neuron
to get an array of predictors of shape, `(num_time_points, num_neurons * num_basis_funcs)`.

#### Preparing the features

<div class="render">
- Set the basis input shape to the number of neurons.
- Convolve all counts. Call the output in `convolved_count`.
- Print the output shape
</div>

Since this time we are convolving more than one neuron, we need to reset the expected input shape. This can be done by passing the population counts to the `set_input_shape` method.

<div class="render-user">
```{code-cell} ipython3
# reset the input shape by passing the pop. count
basis
# convolve all the neurons
convolved_count = 
```
</div>

```{code-cell} ipython3
# reset the input shape by passing the pop. count
basis.set_input_shape(count)

# convolve all the neurons
convolved_count = basis.compute_features(count)
```

Check the dimension to make sure it make sense
Shape should be (n_samples, n_basis_func * n_neurons)

```{code-cell} ipython3
print(f"Convolved count shape: {convolved_count.shape}")
```

#### Fitting the Model
This is an all-to-all neurons model.
We are using the class [`PopulationGLM`](nemos.glm.PopulationGLM) to fit the whole population at once.

:::{note}

Once we condition on past activity, log-likelihood of the population is the sum of the log-likelihood
of individual neurons. Maximizing the sum (i.e. the population log-likelihood) is equivalent to
maximizing each individual term separately (i.e. fitting one neuron at the time).
:::

<div class="render">
- Fit a `PopulationGLM`, call the object `model`
- Use Ridge regularization with a `regularizer_strength=0.1`
- Print the shape of the estimated coefficients.
</div>

```{code-cell} ipython3
model = nmo.glm.PopulationGLM(
    regularizer="Ridge",
    solver_name="LBFGS",
    regularizer_strength=0.1
    ).fit(convolved_count, count)

print(f"Model coefficients shape: {model.coef_.shape}")
```

#### Comparing model predictions.
Predict the rate (counts are already sorted by tuning prefs)

<div class="render">
- Predict the firing rate of each neuron. Call it `predicted_firing_rate`.
- Convert the rate from spike/bin to spike/sec.
</div>

```{code-cell} ipython3
predicted_firing_rate = model.predict(convolved_count) * conv_spk.rate
```

Plot fit predictions over a short window not used for training.

<div class="render">
- Visualize the predicted rate and tuning function.
</div>

```{code-cell} ipython3
:tags:[render-all]

# use pynapple for time axis for all variables plotted for tick labels in imshow
doc_plots.plot_head_direction_tuning_model(tuning_curves, predicted_firing_rate, spikes, angle, threshold_hz=1,
                                          start=8910, end=8960, cmap_label="hsv");
```

Let's see if our firing rate predictions improved and in what sense.

<div class="render">
- Visually compare all the models.
</div>

```{code-cell} ipython3
:tags:[render-all]

fig = doc_plots.plot_rates_and_smoothed_counts(
    neuron_count,
    {"Self-connection: raw history": rate_history,
     "Self-connection: bsais": rate_basis,
     "All-to-all: basis": predicted_firing_rate[:, 0]}
)
```

#### Visualizing the connectivity
Compute the tuning curve form the predicted rates.

<div class="render">
- Compute tuning curves from the predicted rates using pynapple.
- Store the output of pynapple in a single variable, call it `tuning `.
</div>

```{code-cell} ipython3
tuning = nap.compute_1d_tuning_curves_continuous(predicted_firing_rate,
                                                 feature=angle,
                                                 nb_bins=61,
                                                 minmax=(0, 2 * np.pi))
```

Extract the weights and store it in a `(n_neurons, n_neurons, n_basis_funcs)` array. 

You can use the `split_by_feature` method of `basis` for this. 

<div class="render">
- Extract the weights:
    - Use `basis.split_by_feature` (returns a dictionary).
    - Get the weight array from the dictionary (and call the output `weights`). 
    - Print the weights shape.
</div>

```{code-cell} ipython3
print(f"GLM coeff: {model.coef_.shape}")
# split the coefficient vector along the feature axis (axis=0)
weights_dict = basis.split_by_feature(model.coef_, axis=0)

# the output is a dict with key the basis label, 
# and value the reshaped coefficients
weights = weights_dict["RaisedCosineLogConv"]
print(f"Re-shaped coeff: {weights.shape}")
```

<div class="render">
- The shape is `(sender_neuron, num_basis, receiver_neuron)`.
- Multiply the weights with the kernels with: `np.einsum("jki,tk->ijt", weights, basis_kernels)`.
- Call the output `responses` and print its shape.
</div>

Multiply the weights by the basis, to get the history filters.

```{code-cell} ipython3
responses = np.einsum("jki,tk->ijt", weights, basis_kernels)

print(responses.shape)
```

Finally, we can visualize the pairwise interactions by plotting
all the coupling filters.

<div class="render">
- Plot the connectivity map.
</div>

```{code-cell} ipython3
:tags:[render-all]
fig = doc_plots.plot_coupling(responses, tuning)
```

```{code-cell} ipython3

```<|MERGE_RESOLUTION|>--- conflicted
+++ resolved
@@ -54,12 +54,6 @@
 - Learn about NeMoS [`Basis`](nemos_basis) objects
 - Learn how to use [`Basis`](nemos_basis) objects with convolution
 
-<div class="render">
-- Include history-related predictors to NeMoS GLM.
-- Reduce over-fitting with `Basis`.
-- Learn functional connectivity.
-</div>
-
 ```{code-cell} ipython3
 import matplotlib.pyplot as plt
 import numpy as np
@@ -82,25 +76,13 @@
 
 Here we load the data from OSF. The data is a NWB file.
 
-<div class="render">
-- Fetch the data.
-</div>
-
-```{code-cell} ipython3
-<<<<<<< HEAD
+```{code-cell} ipython3
 path = workshop_utils.fetch.fetch_data("Mouse32-140822.nwb")
-=======
-path = workshop_utils.fetch_data("Mouse32-140822.nwb")
->>>>>>> 06c233ef
 ```
 
 ## Pynapple
 We are going to open the NWB file with pynapple.
 
-<div class="render">
-- `load_file` : open the NWB file and give a preview.
-</div>
-
 ```{code-cell} ipython3
 data = nap.load_file(path)
 
@@ -109,10 +91,6 @@
 
 Get spike timings
 
-<div class="render">
-- Load the units
-</div>
-
 ```{code-cell} ipython3
 spikes = data["units"]
 
@@ -121,44 +99,27 @@
 
 Get the behavioural epochs (in this case, sleep and wakefulness)
 
-<div class="render">
-- Load the epochs and take only wakefulness
-</div>
-
 ```{code-cell} ipython3
 epochs = data["epochs"]
-wake_epochs = epochs[epochs.tags == "wake"]
+wake_ep = epochs[epochs.tags == "wake"]
 ```
 
 Get the tracked orientation of the animal
 
-<div class="render">
-- Load the angular head-direction of the animal (in radians)
-</div>
-
 ```{code-cell} ipython3
 angle = data["ry"]
 ```
 
 This cell will restrict the data to what we care about i.e. the activity of head-direction neurons during wakefulness.
 
-<div class="render">
-- Select only those units that are in ADn
-- Restrict the activity to wakefulness (both the spiking activity and the angle)
-</div>
-
-```{code-cell} ipython3
-spikes = spikes[spikes.location == "adn"]
-
-spikes = spikes.restrict(wake_epochs).getby_threshold("rate", 1.0)
-angle = angle.restrict(wake_epochs)
+```{code-cell} ipython3
+spikes = spikes.getby_category("location")["adn"]
+
+spikes = spikes.restrict(wake_ep).getby_threshold("rate", 1.0)
+angle = angle.restrict(wake_ep)
 ```
 
 First let's check that they are head-direction neurons.
-
-<div class="render">
-- Compute tuning curves as a function of head-direction
-</div>
 
 ```{code-cell} ipython3
 tuning_curves = nap.compute_1d_tuning_curves(
@@ -168,10 +129,6 @@
 
 Each row indicates an angular bin (in radians), and each column corresponds to a single unit.
 Let's plot the tuning curve of the first two neurons.
-
-<div class="render">
-- Plot the tuning curves.
-</div>
 
 ```{code-cell} ipython3
 fig, ax = plt.subplots(1, 2, figsize=(12, 4))
@@ -187,10 +144,6 @@
 
 Let's plot the preferred heading
 
-<div class="render">
-- Let's visualize the data at the population level.
-</div>
-
 ```{code-cell} ipython3
 fig = doc_plots.plot_head_direction_tuning(
     tuning_curves, spikes, angle, threshold_hz=1, start=8910, end=8960
@@ -202,55 +155,20 @@
 
 To fit the GLM faster, we will use only the first 3 min of wake
 
-<div class="render">
-- Define a `wake_ep` IntervalSet with the first 3 minutes of wakefulness (to speed up model fitting).
-</div>
-
-<div class="render-user">
-```{code-cell} ipython3
-wake_ep =
-```
-</div>
-
 ```{code-cell} ipython3
 wake_ep = nap.IntervalSet(
-    start=wake_epochs.start[0], end=wake_epochs.start[0] + 3 * 60
+    start=wake_ep.start[0], end=wake_ep.start[0] + 3 * 60
 )
 ```
 
 To use the GLM, we need first to bin the spike trains. Here we use pynapple
-
-<div class="render">
-- bin the spike trains in 10 ms bin (`count = ...`).
-</div>
-
-<div class="render-user">
-```{code-cell} ipython3
-bin_size =
-count =
-```
-</div>
 
 ```{code-cell} ipython3
 bin_size = 0.01
 count = spikes.count(bin_size, ep=wake_ep)
 ```
 
-Here we are going to rearrange neurons order based on their preferred directions.
-
-<div class="render">
-- sort the neurons by their preferred direction using pandas:
-    - Preferred angle:  `pref_ang = tuning_curves.idxmax()`.
-    - Define a new `count` TsdFrame, sorting the columns according to `pref_ang`.
-</div>
-
-<div class="render-user">
-```{code-cell} ipython3
-pref_ang = tuning_curves.idxmax()
-# sort the columns by angle
-count = nap.TsdFrame(
-```
-</div>
+Here we are going to rearrange neurons order based on their prefered directions.
 
 ```{code-cell} ipython3
 pref_ang = tuning_curves.idxmax()
@@ -269,21 +187,6 @@
 The simplest approach is to use counts in fixed length window $i$, $y_{t-i}, \dots, y_{t-1}$ to predict the next
 count $y_{t}$. Let's plot the count history,
 
-<div class="render">
-- Start with modeling a self-connected single neuron.
-- Select a neuron (call the variable `neuron_count`).
-- Select the first 1.2 seconds for visualization. (call the epoch `epoch_one_spk`).
-</div>
-
-<div class="render-user">
-```{code-cell} ipython3
-# select neuron 0 spike count time series
-neuron_count =
-# restrict to a smaller time interval (1.2 sec)
-epoch_one_spk =
-```
-</div>
-
 ```{code-cell} ipython3
 # select a neuron's spike count time series
 neuron_count = count[:, 0]
@@ -292,19 +195,20 @@
 epoch_one_spk = nap.IntervalSet(
     start=count.time_support.start[0], end=count.time_support.start[0] + 1.2
 )
+plt.figure(figsize=(8, 3.5))
+plt.step(
+    neuron_count.restrict(epoch_one_spk).t, neuron_count.restrict(epoch_one_spk).d, where="post"
+)
+plt.title("Spike Count Time Series")
+plt.xlabel("Time (sec)")
+plt.ylabel("Counts")
+plt.tight_layout()
 ```
 
 #### Features Construction
 Let's fix the spike history window size that we will use as predictor.
 
-<div class="render">
-- Fix a history window of 800ms (0.8 seconds).
-- Plot the result using `doc_plots.plot_history_window`
-</div>
-
-```{code-cell} ipython3
-:tags:[render-all]
-
+```{code-cell} ipython3
 # set the size of the spike history window in seconds
 window_size_sec = 0.8
 
@@ -315,14 +219,7 @@
 Each row of the matrix will be used as the predictors for the rate in the next bin (red narrow rectangle in
 the figure).
 
-<div class="render">
-- By shifting the time window we can predict new count bins.
-- Concatenating all the shifts, we form our feature matrix.
-</div>
-
-```{code-cell} ipython3
-:tags:[render-all]
-
+```{code-cell} ipython3
 doc_plots.run_animation(neuron_count, epoch_one_spk.start[0])
 ```
 
@@ -331,44 +228,20 @@
 To avoid that, we can simply restrict our analysis to times $t$ larger than the window and NaN-pad earlier
 time-points;
 
-You can construct this feature matrix with the [`HistoryConv`](https://nemos--282.org.readthedocs.build/en/282/generated/basis/nemos.basis.HistoryConv.html#nemos.basis.HistoryConv) basis.
-
-<div class="render">
-- This is equivalent to convolving `count` with an identity matrix.
-- That's what NeMoS `HistoryConv` basis is for: 
-    - Convert the window size in number of bins (call it `window_size`)
-    - Define an `HistoryConv` basis covering this window size (call it `history_basis`).
-    - Create the feature matrix with `history_basis.compute_features` (call it `input_feature`).
-</div>
-
-<div class="render-user">
-```{code-cell} ipython3
-# convert the prediction window to bins (by multiplying with the sampling rate)
-window_size =
-# define the history bases
-history_basis =
-# create the feature matrix
-input_feature =
-```
-</div>
+A fast way to compute this feature matrix is convolving the counts with the identity matrix.
+We can apply the convolution and NaN-padding in a single step using the
+[`nemos.convolve.create_convolutional_predictor`](nemos.convolve.create_convolutional_predictor)
+function.
 
 ```{code-cell} ipython3
 # convert the prediction window to bins (by multiplying with the sampling rate)
 window_size = int(window_size_sec * neuron_count.rate)
 
-# define the history bases
-history_basis = nmo.basis.HistoryConv(window_size)
-
-# create the feature matrix
-input_feature = history_basis.compute_features(neuron_count)
-```
-
-<div class="render">
-- NeMoS NaN pads if there aren't enough samples to predict the counts. 
-</div>
-
-```{code-cell} ipython3
-:tags:[render-all]
+# convolve the counts with the identity matrix.
+plt.close("all")
+input_feature = nmo.convolve.create_convolutional_predictor(
+    np.eye(window_size), neuron_count
+)
 
 # print the NaN indices along the time axis
 print("NaN indices:\n", np.where(np.isnan(input_feature[:, 0]))[0])
@@ -376,32 +249,22 @@
 
 The binned counts originally have shape "number of samples", we should check that the
 dimension are matching our expectation
-
-<div class="render">
-- Check the shape of the counts and features.
-</div>
 
 ```{code-cell} ipython3
 print(f"Time bins in counts: {neuron_count.shape[0]}")
 print(f"Convolution window size in bins: {window_size}")
 print(f"Feature shape: {input_feature.shape}")
-print(f"Feature shape: {input_feature.shape}")
 ```
 
 We can visualize the output for a few time bins
 
-<div class="render">
-- Plot the convolution output with `workshop_utils.plot_features`.
-</div>
-
-```{code-cell} ipython3
-:tags:[render-all]
+```{code-cell} ipython3
 suptitle = "Input feature: Count History"
 neuron_id = 0
 workshop_utils.plot_features(input_feature, count.rate, suptitle);
 ```
 
-As you may see, the time axis is backward, this happens because under the hood, the basis is using the convolution operator which flips the time axis.
+As you may see, the time axis is backward, this happens because convolution flips the time axis.
 This is equivalent, as we can interpret the result as how much a spike will affect the future rate.
 In the previous tutorial our feature was 1-dimensional (just the current), now
 instead the feature dimension is 80, because our bin size was 0.01 sec and the window size is 0.8 sec.
@@ -422,14 +285,7 @@
 the recording. We will learn about better cross-validation strategies with other
 examples.
 
-<div class="render">
-- Split your epochs in two for validation purposes:
-    - Define two `IntervalSet`s, each with half of the `input_feature.time_support` duration
-</div>
-
-```{code-cell} ipython3
-:tags:[render-all]
-
+```{code-cell} ipython3
 # construct the train and test epochs
 duration = input_feature.time_support.tot_length("s")
 start = input_feature.time_support["start"]
@@ -440,18 +296,6 @@
 
 Fit the glm to the first half of the recording and visualize the ML weights.
 
-<div class="render">
-- Fit a GLM to the first half. (Call it `model`).
-</div>
-
-<div class="render-user">
-```{code-cell} ipython3
-# define the GLM object
-model = 
-# Fit over the training epochs
-```
-</div>
-
 ```{code-cell} ipython3
 # define the GLM object
 model = nmo.glm.GLM(solver_name="LBFGS")
@@ -463,13 +307,7 @@
 )
 ```
 
-<div class="render">
-- Plot the weights (`model.coef_`).
-</div>
-
-```{code-cell} ipython3
-:tags:[render-all]
-
+```{code-cell} ipython3
 plt.figure()
 plt.title("Spike History Weights")
 plt.plot(np.arange(window_size) / count.rate, np.squeeze(model.coef_), lw=2, label="GLM raw history 1st Half")
@@ -483,19 +321,7 @@
 can be described with fewer degrees of freedom. In other words, it looks like we
 are using way too many weights to describe a simple response.
 If we are correct, what would happen if we re-fit the weights on the other half of the data?
-
 #### Inspecting the results
-
-<div class="render">
-- Fit on the other half. (Call it `model_second_half`)
-</div>
-
-<div class="render-user">
-```{code-cell} ipython3
-# fit on the test set
-model_second_half = 
-```
-</div>
 
 ```{code-cell} ipython3
 # fit on the test set
@@ -505,14 +331,6 @@
     input_feature.restrict(second_half),
     neuron_count.restrict(second_half)
 )
-```
-
-<div class="render">
-- Compare results.
-</div>
-
-```{code-cell} ipython3
-:tags:[render-all]
 
 plt.figure()
 plt.title("Spike History Weights")
@@ -538,17 +356,26 @@
 
 (head_direction_reducing_dimensionality)=
 #### Reducing feature dimensionality
-Let's see how to use NeMoS' `basis` module to reduce dimensionality and avoid over-fitting!
-For history-type inputs, we'll use again the raised cosine log-stretched basis,
-[Pillow et al., 2005](https://www.jneurosci.org/content/25/47/11003).
-
-<div class="render">
-- Visualize the raised cosine basis.
-</div>
-
-```{code-cell} ipython3
-:tags:[render-all]
-
+One way to proceed is to find a lower-dimensional representation of the response
+by parametrizing the decay effect. For instance, we could try to model it
+with an exponentially decaying function $f(t) = \exp( - \alpha t)$, with
+$\alpha >0$ a positive scalar. This is not a bad idea, because we would greatly
+simplify the dimensionality our features (from 80 to 1). Unfortunately,
+there is no way to know a-priori what is a good parameterization. More
+importantly, not all the parametrizations guarantee a unique and stable solution
+to the maximum likelihood estimation of the coefficients (convexity).
+
+In the GLM framework, the main way to construct a lower dimensional parametrization
+while preserving convexity, is to use a set of basis functions.
+For history-type inputs, whether of the spiking history or of the current
+history, we'll use the raised cosine log-stretched basis first described in
+[Pillow et al., 2005](https://www.jneurosci.org/content/25/47/11003). This
+basis set has the nice property that their precision drops linearly with
+distance from event, which is a makes sense for many history-related inputs
+in neuroscience: whether an input happened 1 or 5 msec ago matters a lot,
+whereas whether an input happened 51 or 55 msec ago is less important.
+
+```{code-cell} ipython3
 doc_plots.plot_basis();
 ```
 
@@ -560,55 +387,63 @@
 for now we'll give you a decent choice.
 :::
 
-We can initialize the `RaisedCosineLogConv` by providing the number of basis functions and the window size for the convolution. With more basis functions, we'll be able to represent the effect of the corresponding input with the higher precision, at the cost of adding additional parameters.
-
-<div class="render">
-- Define the basis `RaisedCosineLogConv`and name it `basis`. 
-- Basis parameters:
-    - 8 basis functions.
-    - Window size of 0.8sec.
-</div>
-
-<div class="render-user">
-```{code-cell} ipython3
-# a basis object can be instantiated in "conv" mode for convolving  the input.
-basis =
-```
-</div>
+NeMoS includes [`Basis`](nemos_basis) objects to handle the construction and use of these
+basis functions.
+
+When we instantiate this object, the only arguments we need to specify is the
+number of functions we want, the mode of operation of the basis (`"conv"`),
+and the window size for the convolution. With more basis functions, we'll be able to
+represent the effect of the corresponding input with the higher precision, at
+the cost of adding additional parameters.
 
 ```{code-cell} ipython3
 # a basis object can be instantiated in "conv" mode for convolving  the input.
 basis = nmo.basis.RaisedCosineLogConv(
     n_basis_funcs=8, window_size=window_size
 )
-```
-
-Our spike history predictor was huge: every possible 80 time point chunk of the
-data, for $144 \cdot 10^4$ total numbers. By using this basis set we can instead reduce
-the predictor to 8 numbers for every 80 time point window for $144 \cdot 10^3$ total
-numbers, an order of magnitude less. With 1ms bins we would have
+
+# `basis.evaluate_on_grid` is a convenience method to view all basis functions
+# across their whole domain:
+time, basis_kernels = basis.evaluate_on_grid(window_size)
+
+print(basis_kernels.shape)
+
+# time takes equi-spaced values between 0 and 1, we could multiply by the
+# duration of our window to scale it to seconds.
+time *= window_size_sec
+```
+
+To appreciate why the raised-cosine basis can approximate well our response
+we can learn a "good" set of weight for the basis element such that
+a weighted sum of the basis approximates the GLM weights for the count history.
+One way to do so is by minimizing the least-squares.
+
+```{code-cell} ipython3
+# compute the least-squares weights
+lsq_coef, _, _, _ = np.linalg.lstsq(basis_kernels, np.squeeze(model.coef_), rcond=-1)
+
+# plot the basis and the approximation
+doc_plots.plot_weighted_sum_basis(time, model.coef_, basis_kernels, lsq_coef);
+```
+
+The first plot is the response of each of the 8 basis functions to a single
+pulse. This is known as the impulse response function, and is a useful way to
+characterize linear systems like our basis objects. The second plot are is a
+bar plot representing the least-square coefficients. The third one are the
+impulse responses scaled by the weights. The last plot shows the sum of the
+scaled response overlapped to the original spike count history weights.
+
+Our predictor previously was huge: every possible 80 time point chunk of the
+data, for 1440000 total numbers. By using this basis set we can instead reduce
+the predictor to 8 numbers for every 80 time point window for 144000 total
+numbers. Basically an order of magnitude less. With 1ms bins we would have
 achieved 2 order of magnitude reduction in input size. This is a huge benefit
 in terms of memory allocation and, computing time. As an additional benefit,
 we will reduce over-fitting.
 
 Let's see our basis in action. We can "compress" spike history feature by convolving the basis
 with the counts (without creating the large spike history feature matrix).
-This can be performed in NeMoS by calling the `compute_features` method of basis.
-
-<div class="render">
-- Convolve the counts with the basis functions. (Call the output `conv_spk`)
-- Print the shape of `conv_spk` and compare it to `input_feature`.
-</div>
-
-<div class="render-user">
-```{code-cell} ipython3
-# convolve the basis
-conv_spk =
-# print the shape
-print(f"Raw count history as feature: {input_feature.shape}")
-print(f"Compressed count history as feature: {conv_spk.shape}")
-```
-</div>
+This can be performed in NeMoS by calling the "compute_features" method of basis.
 
 ```{code-cell} ipython3
 # equivalent to
@@ -617,39 +452,22 @@
 
 print(f"Raw count history as feature: {input_feature.shape}")
 print(f"Compressed count history as feature: {conv_spk.shape}")
-```
-
-Let’s focus on two small time windows and visualize the features, which result from convolving the counts with the basis elements.
-
-<div class="render">
-- Visualize the output.
-</div>
-
-```{code-cell} ipython3
-:tags:[render-all]
 
 # Visualize the convolution results
 epoch_one_spk = nap.IntervalSet(8917.5, 8918.5)
 epoch_multi_spk = nap.IntervalSet(8979.2, 8980.2)
 
 doc_plots.plot_convolved_counts(neuron_count, conv_spk, epoch_one_spk, epoch_multi_spk);
+
+# find interval with two spikes to show the accumulation, in a second row
 ```
 
 Now that we have our "compressed" history feature matrix, we can fit the ML parameters for a GLM.
 
 
+
+
 #### Fit and compare the models
-
-<div class="render">
-- Fit the model using the compressed features. Call it `model_basis`.
-</div>
-
-<div class="render-user">
-```{code-cell} ipython3
-# use restrict on interval set training and fit a GLM
-model_basis =
-```
-</div>
 
 ```{code-cell} ipython3
 # use restrict on interval set training
@@ -668,80 +486,35 @@
 In order to get the response we need to multiply the coefficients by their corresponding
 basis function, and sum them.
 
-<div class="render">
-- Reconstruct the history filter:
-    - Extract the basis kernels with `_, basis_kernels = basis.evaluate_on_grid(window_size)`.
-    - Multiply the `basis_kernel` with the coefficient using `np.matmul` (call the result `self_connection`).
-- Check the shape of `self_connection`.
-</div>
-
-<div class="render-user">
-```{code-cell} ipython3
-# get the basis function kernels
-_, basis_kernels = 
-# multiply with the weights
-self_connection = 
-# print the shape of self_connection
-```
-</div>
-
-```{code-cell} ipython3
-# get the basis function kernels
-_, basis_kernels = basis.evaluate_on_grid(window_size)
-
-# multiply with the weights
-self_connection = np.matmul(basis_kernels, model_basis.coef_)
+```{code-cell} ipython3
+self_connection = np.matmul(basis_kernels, np.squeeze(model_basis.coef_))
 
 print(self_connection.shape)
+```
+
+We can now compare this model that based on the raw count history.
+
+```{code-cell} ipython3
+plt.figure()
+plt.title("Spike History Weights")
+plt.plot(time, np.squeeze(model.coef_), alpha=0.3, label="GLM raw history")
+plt.plot(time, self_connection, "--k", label="GLM basis", lw=2)
+plt.axhline(0, color="k", lw=0.5)
+plt.xlabel("Time from spike (sec)")
+plt.ylabel("Weight")
+plt.legend()
 ```
 
 Let's check if our new estimate does a better job in terms of over-fitting. We can do that
 by visual comparison, as we did previously. Let's fit the second half of the dataset.
 
-<div class="render">
-- Check if with less parameter we are not over-fitting.
-- Fit the other half of the data. Name it `model_basis_second_half`.
-</div>
-
-<div class="render-user">
-```{code-cell} ipython3
-model_basis_second_half = 
-```
-</div>
-
-```{code-cell} ipython3
-model_basis_second_half = nmo.glm.GLM(solver_name="LBFGS").fit(
-    conv_spk.restrict(second_half), neuron_count.restrict(second_half)
-)
-```
-
-Get the response filters.
-
-<div class="render">
-- Get the response filters: multiply the `basis_kernels` with the weights from `model_basis_second_half`.
-- Call the output `self_connection_second_half`.
-</div>
-
-<div class="render-user">
-```{code-cell} ipython3
-self_connection_second_half = 
-```
-</div>
-
-```{code-cell} ipython3
-self_connection_second_half = np.matmul(basis_kernels, model_basis_second_half.coef_)
-```
-
-<div class="render">
-- Plot and compare the results.
-</div>
-
-And plot the results.
-
-```{code-cell} ipython3
-:tags:[render-all]
-
-time = np.arange(window_size) / count.rate
+```{code-cell} ipython3
+model_basis_second_half = nmo.glm.GLM(solver_name="LBFGS")
+model_basis_second_half.fit(conv_spk.restrict(second_half), neuron_count.restrict(second_half))
+
+# compute responses for the 2nd half fit
+self_connection_second_half = np.matmul(basis_kernels, np.squeeze(model_basis_second_half.coef_))
+
 plt.figure()
 plt.title("Spike History Weights")
 plt.plot(time, np.squeeze(model.coef_), "k", alpha=0.3, label="GLM raw history 1st half")
@@ -754,28 +527,31 @@
 plt.legend()
 ```
 
-Let's extract the firing rate.
-
-<div class="render">
-- Predict the rates from `model` and `model_basis`. Call it `rate_history` and `rate_basis`.
-- Convert the rate from spike/bin to spike/sec by multiplying with `conv_spk.rate`.
-</div>
+Or we can score the model predictions using both one half of the set for training
+and the other half for testing.
+
+```{code-cell} ipython3
+# compare model scores, as expected the training score is better with more parameters
+# this may could be over-fitting.
+print(f"full history train score: {model.score(input_feature.restrict(first_half), neuron_count.restrict(first_half), score_type='pseudo-r2-Cohen')}")
+print(f"basis train score: {model_basis.score(conv_spk.restrict(first_half), neuron_count.restrict(first_half), score_type='pseudo-r2-Cohen')}")
+```
+
+To check that, let's try to see ho the model perform on unseen data and obtaining a test
+score.
+
+```{code-cell} ipython3
+print(f"\nfull history test score: {model.score(input_feature.restrict(second_half), neuron_count.restrict(second_half), score_type='pseudo-r2-Cohen')}")
+print(f"basis test score: {model_basis.score(conv_spk.restrict(second_half), neuron_count.restrict(second_half), score_type='pseudo-r2-Cohen')}")
+```
+
+Let's extract and plot the rates
 
 ```{code-cell} ipython3
 rate_basis = model_basis.predict(conv_spk) * conv_spk.rate
 rate_history = model.predict(input_feature) * conv_spk.rate
-```
-
-And plot it.
-
-<div class="render">
-- Plot the results.
-</div>
-
-```{code-cell} ipython3
-:tags:[render-all]
-
 ep = nap.IntervalSet(start=8819.4, end=8821)
+
 # plot the rates
 doc_plots.plot_rates_and_smoothed_counts(
     neuron_count,
@@ -783,7 +559,6 @@
 );
 ```
 
-
 ### All-to-all Connectivity
 The same approach can be applied to the whole population. Now the firing rate of a neuron
 is predicted not only by its own count history, but also by the rest of the
@@ -792,26 +567,11 @@
 
 #### Preparing the features
 
-<div class="render">
-- Set the basis input shape to the number of neurons.
-- Convolve all counts. Call the output in `convolved_count`.
-- Print the output shape
-</div>
-
-Since this time we are convolving more than one neuron, we need to reset the expected input shape. This can be done by passing the population counts to the `set_input_shape` method.
-
-<div class="render-user">
-```{code-cell} ipython3
-# reset the input shape by passing the pop. count
-basis
-# convolve all the neurons
-convolved_count = 
-```
-</div>
-
-```{code-cell} ipython3
-# reset the input shape by passing the pop. count
-basis.set_input_shape(count)
+```{code-cell} ipython3
+# re-initialize basis
+basis = nmo.basis.RaisedCosineLogConv(
+    n_basis_funcs=8, window_size=window_size
+)
 
 # convolve all the neurons
 convolved_count = basis.compute_features(count)
@@ -834,12 +594,6 @@
 of individual neurons. Maximizing the sum (i.e. the population log-likelihood) is equivalent to
 maximizing each individual term separately (i.e. fitting one neuron at the time).
 :::
-
-<div class="render">
-- Fit a `PopulationGLM`, call the object `model`
-- Use Ridge regularization with a `regularizer_strength=0.1`
-- Print the shape of the estimated coefficients.
-</div>
 
 ```{code-cell} ipython3
 model = nmo.glm.PopulationGLM(
@@ -847,31 +601,18 @@
     solver_name="LBFGS",
     regularizer_strength=0.1
     ).fit(convolved_count, count)
-
-print(f"Model coefficients shape: {model.coef_.shape}")
 ```
 
 #### Comparing model predictions.
 Predict the rate (counts are already sorted by tuning prefs)
 
-<div class="render">
-- Predict the firing rate of each neuron. Call it `predicted_firing_rate`.
-- Convert the rate from spike/bin to spike/sec.
-</div>
-
 ```{code-cell} ipython3
 predicted_firing_rate = model.predict(convolved_count) * conv_spk.rate
 ```
 
 Plot fit predictions over a short window not used for training.
 
-<div class="render">
-- Visualize the predicted rate and tuning function.
-</div>
-
-```{code-cell} ipython3
-:tags:[render-all]
-
+```{code-cell} ipython3
 # use pynapple for time axis for all variables plotted for tick labels in imshow
 doc_plots.plot_head_direction_tuning_model(tuning_curves, predicted_firing_rate, spikes, angle, threshold_hz=1,
                                           start=8910, end=8960, cmap_label="hsv");
@@ -879,13 +620,7 @@
 
 Let's see if our firing rate predictions improved and in what sense.
 
-<div class="render">
-- Visually compare all the models.
-</div>
-
-```{code-cell} ipython3
-:tags:[render-all]
-
+```{code-cell} ipython3
 fig = doc_plots.plot_rates_and_smoothed_counts(
     neuron_count,
     {"Self-connection: raw history": rate_history,
@@ -897,11 +632,6 @@
 #### Visualizing the connectivity
 Compute the tuning curve form the predicted rates.
 
-<div class="render">
-- Compute tuning curves from the predicted rates using pynapple.
-- Store the output of pynapple in a single variable, call it `tuning `.
-</div>
-
 ```{code-cell} ipython3
 tuning = nap.compute_1d_tuning_curves_continuous(predicted_firing_rate,
                                                  feature=angle,
@@ -909,33 +639,11 @@
                                                  minmax=(0, 2 * np.pi))
 ```
 
-Extract the weights and store it in a `(n_neurons, n_neurons, n_basis_funcs)` array. 
-
-You can use the `split_by_feature` method of `basis` for this. 
-
-<div class="render">
-- Extract the weights:
-    - Use `basis.split_by_feature` (returns a dictionary).
-    - Get the weight array from the dictionary (and call the output `weights`). 
-    - Print the weights shape.
-</div>
-
-```{code-cell} ipython3
-print(f"GLM coeff: {model.coef_.shape}")
-# split the coefficient vector along the feature axis (axis=0)
-weights_dict = basis.split_by_feature(model.coef_, axis=0)
-
-# the output is a dict with key the basis label, 
-# and value the reshaped coefficients
-weights = weights_dict["RaisedCosineLogConv"]
-print(f"Re-shaped coeff: {weights.shape}")
-```
-
-<div class="render">
-- The shape is `(sender_neuron, num_basis, receiver_neuron)`.
-- Multiply the weights with the kernels with: `np.einsum("jki,tk->ijt", weights, basis_kernels)`.
-- Call the output `responses` and print its shape.
-</div>
+Extract the weights and store it in a `(n_neurons, n_neurons, n_basis_funcs)` array.
+
+```{code-cell} ipython3
+weights = model.coef_.reshape(count.shape[1], basis.n_basis_funcs, count.shape[1])
+```
 
 Multiply the weights by the basis, to get the history filters.
 
@@ -948,15 +656,6 @@
 Finally, we can visualize the pairwise interactions by plotting
 all the coupling filters.
 
-<div class="render">
-- Plot the connectivity map.
-</div>
-
-```{code-cell} ipython3
-:tags:[render-all]
+```{code-cell} ipython3
 fig = doc_plots.plot_coupling(responses, tuning)
-```
-
-```{code-cell} ipython3
-
 ```