---
jupytext:
  text_representation:
    extension: .md
    format_name: myst
    format_version: 0.13
    jupytext_version: 1.16.6
kernelspec:
  display_name: Python 3 (ipykernel)
  language: python
  name: python3
---

```{code-cell} ipython3
:tags: [hide-input]

%matplotlib inline
import warnings

warnings.filterwarnings(
    "ignore",
    message="plotting functions contained within `_documentation_utils` are intended for nemos's documentation.",
    category=UserWarning,
)

warnings.filterwarnings(
    "ignore",
    message="Ignoring cached namespace 'core'",
    category=UserWarning,
)

warnings.filterwarnings(
    "ignore",
    message=(
        "invalid value encountered in div "
    ),
    category=RuntimeWarning,
)
```

:::{admonition} Download
:class: important render-all

This notebook can be downloaded as **{nb-download}`head_direction.ipynb`**. See the button at the top right to download as markdown or pdf.

:::

(head-direction-tutorial)=
# Fit head-direction population

## Learning objectives

- Include history-related predictors to NeMoS GLM.
- Reduce over-fitting with `Basis`.
- Learn functional connectivity.

<div class="render-user">
- Include history-related predictors to NeMoS GLM.
- Reduce over-fitting with `Basis`.
- Learn functional connectivity.
</div>

```{code-cell} ipython3
:tags: [render-all]

import matplotlib.pyplot as plt
import numpy as np
import pynapple as nap

import nemos as nmo

# some helper plotting functions
from nemos import _documentation_utils as doc_plots
import workshop_utils

# configure pynapple to ignore conversion warning
nap.nap_config.suppress_conversion_warnings = True

# configure plots some
plt.style.use(nmo.styles.plot_style)
```

## Data Streaming

Here we load the data from OSF. The data is a NWB file.

<div class="render-user">
- Fetch the data.
</div>

```{code-cell} ipython3
:tags: [render-all]

path = workshop_utils.fetch.fetch_data("Mouse32-140822.nwb")
```

## Pynapple
We are going to open the NWB file with pynapple.

<div class="render-user">
- `load_file` : open the NWB file and give a preview.
</div>

```{code-cell} ipython3
:tags: [render-all]

data = nap.load_file(path)

data
```

Get spike timings

<div class="render-user">
- Load the units
</div>

```{code-cell} ipython3
:tags: [render-all]

spikes = data["units"]

spikes
```

Get the behavioural epochs (in this case, sleep and wakefulness)

<div class="render-user">
- Load the epochs and take only wakefulness
</div>

```{code-cell} ipython3
:tags: [render-all]

epochs = data["epochs"]
wake_epochs = epochs[epochs.tags == "wake"]
```

Get the tracked orientation of the animal

<div class="render-user">
- Load the angular head-direction of the animal (in radians)
</div>

```{code-cell} ipython3
:tags: [render-all]

angle = data["ry"]
```

This cell will restrict the data to what we care about i.e. the activity of head-direction neurons during wakefulness.

<div class="render-user">
- Select only those units that are in ADn
- Restrict the activity to wakefulness (both the spiking activity and the angle)
</div>

```{code-cell} ipython3
:tags: [render-all]

spikes = spikes[spikes.location == "adn"]

spikes = spikes.restrict(wake_epochs).getby_threshold("rate", 1.0)
angle = angle.restrict(wake_epochs)
```

First let's check that they are head-direction neurons.

<div class="render-user">
- Compute tuning curves as a function of head-direction
</div>

```{code-cell} ipython3
:tags: [render-all]

tuning_curves = nap.compute_1d_tuning_curves(
    group=spikes, feature=angle, nb_bins=61, minmax=(0, 2 * np.pi)
)
```

Each row indicates an angular bin (in radians), and each column corresponds to a single unit.
Let's plot the tuning curve of the first two neurons.

<div class="render-user">
- Plot the tuning curves.
</div>

```{code-cell} ipython3
:tags: [render-all]

fig, ax = plt.subplots(1, 2, figsize=(12, 4))
ax[0].plot(tuning_curves.iloc[:, 0])
ax[0].set_xlabel("Angle (rad)")
ax[0].set_ylabel("Firing rate (Hz)")
ax[1].plot(tuning_curves.iloc[:, 1])
ax[1].set_xlabel("Angle (rad)")
plt.tight_layout()
```

Before using NeMoS, let's explore the data at the population level.

Let's plot the preferred heading

<div class="render-user">
- Let's visualize the data at the population level.
</div>

```{code-cell} ipython3
<<<<<<< HEAD
fig = workshop_utils.plot_head_direction_tuning_model(
=======
:tags: [render-all]

fig = doc_plots.plot_head_direction_tuning(
>>>>>>> d0671e20
    tuning_curves, spikes, angle, threshold_hz=1, start=8910, end=8960
)
```

As we can see, the population activity tracks very well the current head-direction of the animal.

**Question : are neurons constantly tuned to head-direction and can we use it to predict the spiking activity of each neuron based only on the activity of other neurons?**

To fit the GLM faster, we will use only the first 3 min of wake.

<div class="render-user">
- Define a `wake_ep` IntervalSet with the first 3 minutes of wakefulness (to speed up model fitting).
</div>

<div class="render-user">
```{code-cell} ipython3
wake_ep =
```
</div>

```{code-cell} ipython3
wake_ep = nap.IntervalSet(
    start=wake_epochs.start[0], end=wake_epochs.start[0] + 3 * 60
)
```

To use the GLM, we need first to bin the spike trains. Here we use pynapple.

<div class="render-user">
- bin the spike trains in 10 ms bin (`count = ...`).
</div>

<div class="render-user">
```{code-cell} ipython3
bin_size =
count =
```
</div>

```{code-cell} ipython3
bin_size = 0.01
count = spikes.count(bin_size, ep=wake_ep)
```

Here we are going to rearrange neurons order based on their preferred directions.

<div class="render-user">
- sort the neurons by their preferred direction using pandas:
    - Preferred angle:  `pref_ang = tuning_curves.idxmax()`.
    - Define a new `count` TsdFrame, sorting the columns according to `pref_ang`.
</div>

<div class="render-user">
```{code-cell} ipython3
pref_ang = tuning_curves.idxmax()
# sort the columns by angle
count = nap.TsdFrame(
```
</div>

```{code-cell} ipython3
pref_ang = tuning_curves.idxmax()

count = nap.TsdFrame(
    t=count.t,
    d=count.values[:, np.argsort(pref_ang.values)],
)
```

## NeMoS 
It's time to use NeMoS. Our goal is to estimate the pairwise interaction between neurons.
This can be quantified with a GLM if we use the recent population spike history to predict the current time step.
### Self-Connected Single Neuron
To simplify our life, let's see first how we can model spike history effects in a single neuron.
The simplest approach is to use counts in fixed length window $i$, $y_{t-i}, \dots, y_{t-1}$ to predict the next
count $y_{t}$. 

Before starting the analysis, let's select a neuron and a time window that we will use to visualize the model features.

<div class="render-user">
- Start with modeling a self-connected single neuron.
- Select a neuron (call the variable `neuron_count`).
- Select the first 1.2 seconds for visualization. (call the epoch `epoch_one_spk`).
</div>

<div class="render-user">
```{code-cell} ipython3
# select neuron 0 spike count time series
neuron_count =
# restrict to a smaller time interval (1.2 sec)
epoch_one_spk =
```
</div>

```{code-cell} ipython3
# select a neuron's spike count time series
neuron_count = count[:, 0]

# restrict to a smaller time interval
epoch_one_spk = nap.IntervalSet(
    start=count.time_support.start[0], end=count.time_support.start[0] + 1.2
)
```

#### Features Construction
Let's fix the spike history window size that we will use as predictor.

<div class="render-user">
- Fix a history window of 800ms (0.8 seconds).
- Plot the result using `doc_plots.plot_history_window`
</div>

```{code-cell} ipython3
:tags: [render-all]

# set the size of the spike history window in seconds
window_size_sec = 0.8

doc_plots.plot_history_window(neuron_count, epoch_one_spk, window_size_sec);
```

For each time point, we shift our window one bin at the time and vertically stack the spike count history in a matrix.
Each row of the matrix will be used as the predictors for the rate in the next bin (red narrow rectangle in
the figure).

<div class="render-user">
- By shifting the time window we can predict new count bins.
- Concatenating all the shifts, we form our feature matrix.
</div>

```{code-cell} ipython3
:tags: [render-all]

doc_plots.run_animation(neuron_count, epoch_one_spk.start[0])
```

If $t$ is smaller than the window size, we won't have a full window of spike history for estimating the rate.
One may think of padding the window (with zeros for example) but this may generate weird border artifacts.
To avoid that, we can simply restrict our analysis to times $t$ larger than the window and NaN-pad earlier
time-points;

You can construct this feature matrix with the [`HistoryConv`](https://nemos--282.org.readthedocs.build/en/282/generated/basis/nemos.basis.HistoryConv.html#nemos.basis.HistoryConv) basis.

<div class="render-user">
- This is equivalent to convolving `count` with an identity matrix.
- That's what NeMoS `HistoryConv` basis is for: 
    - Convert the window size in number of bins (call it `window_size`)
    - Define an `HistoryConv` basis covering this window size (call it `history_basis`).
    - Create the feature matrix with `history_basis.compute_features` (call it `input_feature`).
</div>

<div class="render-user">
```{code-cell} ipython3
# convert the prediction window to bins (by multiplying with the sampling rate)
window_size =
# define the history bases
history_basis =
# create the feature matrix
input_feature =
```
</div>

```{code-cell} ipython3
# convert the prediction window to bins (by multiplying with the sampling rate)
window_size = int(window_size_sec * neuron_count.rate)
# define the history bases
history_basis = nmo.basis.HistoryConv(window_size)
# create the feature matrix
input_feature = history_basis.compute_features(neuron_count)
```

<div class="render-user">
- NeMoS NaN pads if there aren't enough samples to predict the counts. 
</div>

```{code-cell} ipython3
:tags: [render-all]

# print the NaN indices along the time axis
print("NaN indices:\n", np.where(np.isnan(input_feature[:, 0]))[0]) 
```

The binned counts originally have shape "number of samples", we should check that the
dimension are matching our expectation

<div class="render-user">
- Check the shape of the counts and features.
</div>

```{code-cell} ipython3
print(f"Time bins in counts: {neuron_count.shape[0]}")
print(f"Convolution window size in bins: {window_size}")
print(f"Feature shape: {input_feature.shape}")
print(f"Feature shape: {input_feature.shape}")
```

We can visualize the output for a few time bins

<div class="render-user">
- Plot the convolution output with `workshop_utils.plot_features`.
</div>

```{code-cell} ipython3
:tags: [render-all]
suptitle = "Input feature: Count History"
neuron_id = 0
workshop_utils.plot_features(input_feature, count.rate, suptitle);
```

As you may see, the time axis is backward, this happens because under the hood, the basis is using the convolution operator which flips the time axis.
This is equivalent, as we can interpret the result as how much a spike will affect the future rate.
In the previous tutorial our feature was 1-dimensional (just the current), now
instead the feature dimension is 80, because our bin size was 0.01 sec and the window size is 0.8 sec.
We can learn these weights by maximum likelihood by fitting a GLM.




#### Fitting the Model

When working a real dataset, it is good practice to train your models on a chunk of the data and
use the other chunk to assess the model performance. This process is known as "cross-validation".
There is no unique strategy on how to cross-validate your model; What works best
depends on the characteristic of your data (time series or independent samples,
presence or absence of trials...), and that of your model. Here, for simplicity use the first
half of the wake epochs for training and the second half for testing. This is a reasonable
choice if the statistics of the neural activity does not change during the course of
the recording. We will learn about better cross-validation strategies with other
examples.

<div class="render-user">
- Split your epochs in two for validation purposes:
    - Define two `IntervalSet`s, each with half of the `input_feature.time_support` duration
</div>

```{code-cell} ipython3
:tags: [render-all]

# construct the train and test epochs
duration = input_feature.time_support.tot_length("s")
start = input_feature.time_support["start"]
end = input_feature.time_support["end"]

# define the interval sets
first_half = nap.IntervalSet(start, start + duration / 2)
second_half = nap.IntervalSet(start + duration / 2, end)
```

Fit the glm to the first half of the recording and visualize the maximum likelihood weights.

<div class="render-user">
- Fit a GLM to the first half. 
</div>

<div class="render-user">
```{code-cell} ipython3
# define the GLM object
model = 
# Fit over the training epochs
```
</div>

```{code-cell} ipython3
# define the GLM object
model = nmo.glm.GLM(solver_name="LBFGS")

# Fit over the training epochs
model.fit(
    input_feature.restrict(first_half),
    neuron_count.restrict(first_half)
)
```

<div class="render-user">
- Plot the weights (`model.coef_`).
</div>

```{code-cell} ipython3
:tags: [render-all]

plt.figure()
plt.title("Spike History Weights")
plt.plot(np.arange(window_size) / count.rate, np.squeeze(model.coef_), lw=2, label="GLM raw history 1st Half")
plt.axhline(0, color="k", lw=0.5)
plt.xlabel("Time From Spike (sec)")
plt.ylabel("Kernel")
plt.legend()
```

The response in the previous figure seems noise added to a decay, therefore the response
can be described with fewer degrees of freedom. In other words, it looks like we
are using way too many weights to describe a simple response.
If we are correct, what would happen if we re-fit the weights on the other half of the data?

#### Inspecting the results

<div class="render-user">
- Fit on the other half.
</div>

<div class="render-user">
```{code-cell} ipython3
# fit on the test set
model_second_half = 
```
</div>

```{code-cell} ipython3
# fit on the test set

model_second_half = nmo.glm.GLM(solver_name="LBFGS")
model_second_half.fit(
    input_feature.restrict(second_half),
    neuron_count.restrict(second_half)
)
```

<div class="render-user">
- Compare results.
</div>

```{code-cell} ipython3
:tags: [render-all]

plt.figure()
plt.title("Spike History Weights")
plt.plot(np.arange(window_size) / count.rate, np.squeeze(model.coef_),
         label="GLM raw history 1st Half", lw=2)
plt.plot(np.arange(window_size) / count.rate,  np.squeeze(model_second_half.coef_),
         color="orange", label="GLM raw history 2nd Half", lw=2)
plt.axhline(0, color="k", lw=0.5)
plt.xlabel("Time From Spike (sec)")
plt.ylabel("Kernel")
plt.legend()
```

What can we conclude?

The fast fluctuations are inconsistent across fits, indicating that
they are probably capturing noise, a phenomenon known as over-fitting;
On the other hand, the decaying trend is fairly consistent, even if
our estimate is noisy. You can imagine how things could get
worst if we needed a finer temporal resolution, such 1ms time bins
(which would require 800 coefficients instead of 80).
What can we do to mitigate over-fitting now?

(head_direction_reducing_dimensionality)=
#### Reducing feature dimensionality
Let's see how to use NeMoS' `basis` module to reduce dimensionality and avoid over-fitting!
For history-type inputs, we'll use again the raised cosine log-stretched basis,
[Pillow et al., 2005](https://www.jneurosci.org/content/25/47/11003).

<div class="render-user">
- Visualize the raised cosine basis.
</div>

```{code-cell} ipython3
:tags: [render-all]

doc_plots.plot_basis();
```

:::{note}

We provide a handful of different choices for basis functions, and
selecting the proper basis function for your input is an important
analytical step. We will eventually provide guidance on this choice, but
for now we'll give you a decent choice.
:::

We can initialize the `RaisedCosineLogConv` by providing the number of basis functions and the window size for the convolution. With more basis functions, we'll be able to represent the effect of the corresponding input with the higher precision, at the cost of adding additional parameters.

<div class="render-user">
- Define the basis `RaisedCosineLogConv`and name it `basis`. 
- Basis parameters:
    - 8 basis functions.
    - Window size of 0.8sec.
</div>

<div class="render-user">
```{code-cell} ipython3
# a basis object can be instantiated in "conv" mode for convolving  the input.
basis =
```
</div>

```{code-cell} ipython3
# a basis object can be instantiated in "conv" mode for convolving  the input.
basis = nmo.basis.RaisedCosineLogConv(
    n_basis_funcs=8, window_size=window_size
)
```

Our spike history predictor was huge: every possible 80 time point chunk of the
data, for $144 \cdot 10^4$ total numbers. By using this basis set we can instead reduce
the predictor to 8 numbers for every 80 time point window for $144 \cdot 10^3$ total
numbers, an order of magnitude less. With 1ms bins we would have
achieved 2 order of magnitude reduction in input size. This is a huge benefit
in terms of memory allocation and, computing time. As an additional benefit,
we will reduce over-fitting.

Let's see our basis in action. We can "compress" spike history feature by convolving the basis
with the counts (without creating the large spike history feature matrix).
This can be performed in NeMoS by calling the `compute_features` method of basis.

<div class="render-user">
- Convolve the counts with the basis functions. (Call the output `conv_spk`)
- Print the shape of `conv_spk` and compare it to `input_feature`.
</div>

<div class="render-user">
```{code-cell} ipython3
# convolve the basis
conv_spk =
# print the shape
print(f"Raw count history as feature: {input_feature.shape}")
print(f"Compressed count history as feature: {conv_spk.shape}")
```
</div>

```{code-cell} ipython3
# equivalent to
# `nmo.convolve.create_convolutional_predictor(basis_kernels, neuron_count)`
conv_spk = basis.compute_features(neuron_count)

print(f"Raw count history as feature: {input_feature.shape}")
print(f"Compressed count history as feature: {conv_spk.shape}")
```

Let’s focus on two small time windows and visualize the features, which result from convolving the counts with the basis elements.

<div class="render-user">
- Visualize the output.
</div>

```{code-cell} ipython3
:tags: [render-all]

# Visualize the convolution results
epoch_one_spk = nap.IntervalSet(8917.5, 8918.5)
epoch_multi_spk = nap.IntervalSet(8979.2, 8980.2)

doc_plots.plot_convolved_counts(neuron_count, conv_spk, epoch_one_spk, epoch_multi_spk);
```

Now that we have our "compressed" history feature matrix, we can fit the ML parameters for a GLM.


#### Fit and compare the models

<div class="render-user">
- Fit the model using the compressed features. Call it `model_basis`.
</div>

<div class="render-user">
```{code-cell} ipython3
# use restrict on interval set training and fit a GLM
model_basis =
```
</div>

```{code-cell} ipython3
# use restrict on interval set training
model_basis = nmo.glm.GLM(solver_name="LBFGS")
model_basis.fit(conv_spk.restrict(first_half), neuron_count.restrict(first_half))
```

We can plot the resulting response, noting that the weights we just learned needs to be "expanded" back
to the original `window_size` dimension by multiplying them with the basis kernels.
We have now 8 coefficients,

```{code-cell} ipython3
print(model_basis.coef_)
```

In order to get the response we need to multiply the coefficients by their corresponding
basis function, and sum them.

<div class="render-user">
- Reconstruct the history filter:
    - Extract the basis kernels with `_, basis_kernels = basis.evaluate_on_grid(window_size)`.
    - Multiply the `basis_kernel` with the coefficient using `np.matmul`.
- Check the shape of `self_connection`.
</div>

<div class="render-user">
```{code-cell} ipython3
# get the basis function kernels
_, basis_kernels = 
# multiply with the weights
self_connection = 
# print the shape of self_connection
```
</div>

```{code-cell} ipython3
# get the basis function kernels
_, basis_kernels = basis.evaluate_on_grid(window_size)

# multiply with the weights
self_connection = np.matmul(basis_kernels, model_basis.coef_)

print(self_connection.shape)
```

Let's check if our new estimate does a better job in terms of over-fitting. We can do that
by visual comparison, as we did previously. Let's fit the second half of the dataset.

<div class="render-user">
- Check if with less parameter we are not over-fitting.
- Fit the other half of the data. Name it `model_basis_second_half`.
</div>

<div class="render-user">
```{code-cell} ipython3
model_basis_second_half = 
```
</div>

```{code-cell} ipython3
model_basis_second_half = nmo.glm.GLM(solver_name="LBFGS").fit(
    conv_spk.restrict(second_half), neuron_count.restrict(second_half)
)
```

Get the response filters.

<div class="render-user">
- Get the response filters: multiply the `basis_kernels` with the weights from `model_basis_second_half`.
- Call the output `self_connection_second_half`.
</div>

<div class="render-user">
```{code-cell} ipython3
self_connection_second_half = 
```
</div>

```{code-cell} ipython3
self_connection_second_half = np.matmul(basis_kernels, model_basis_second_half.coef_)
```

<div class="render-user">
- Plot and compare the results.
</div>

And plot the results.

```{code-cell} ipython3
:tags: [render-all]

time = np.arange(window_size) / count.rate
plt.figure()
plt.title("Spike History Weights")
plt.plot(time, np.squeeze(model.coef_), "k", alpha=0.3, label="GLM raw history 1st half")
plt.plot(time, np.squeeze(model_second_half.coef_), alpha=0.3, color="orange", label="GLM raw history 2nd half")
plt.plot(time, self_connection, "--k", lw=2, label="GLM basis 1st half")
plt.plot(time, self_connection_second_half, color="orange", lw=2, ls="--", label="GLM basis 2nd half")
plt.axhline(0, color="k", lw=0.5)
plt.xlabel("Time from spike (sec)")
plt.ylabel("Weight")
plt.legend()
```

Let's extract the firing rate.

<div class="render-user">
- Predict the rates from `model` and `model_basis`. Call it `rate_history` and `rate_basis`.
- Convert the rate from spike/bin to spike/sec by multiplying with `conv_spk.rate`.
</div>

```{code-cell} ipython3
rate_basis = model_basis.predict(conv_spk) * conv_spk.rate
rate_history = model.predict(input_feature) * conv_spk.rate
```

And plot it.

<div class="render-user">
- Plot the results.
</div>

```{code-cell} ipython3
:tags: [render-all]

ep = nap.IntervalSet(start=8819.4, end=8821)
# plot the rates
doc_plots.plot_rates_and_smoothed_counts(
    neuron_count,
    {"Self-connection raw history":rate_history, "Self-connection bsais": rate_basis}
);
```


### All-to-all Connectivity
The same approach can be applied to the whole population. Now the firing rate of a neuron
is predicted not only by its own count history, but also by the rest of the
simultaneously recorded population. We can convolve the basis with the counts of each neuron
to get an array of predictors of shape, `(num_time_points, num_neurons * num_basis_funcs)`.

#### Preparing the features

<div class="render-user">
- Set the basis input shape to the number of neurons.
- Convolve all counts. Call the output in `convolved_count`.
- Print the output shape
</div>

Since this time we are convolving more than one neuron, we need to reset the expected input shape. This can be done by passing the population counts to the `set_input_shape` method.

<div class="render-user">
```{code-cell} ipython3
# reset the input shape by passing the pop. count
basis
# convolve all the neurons
convolved_count = 
```
</div>

```{code-cell} ipython3
# reset the input shape by passing the pop. count
basis.set_input_shape(count)

# convolve all the neurons
convolved_count = basis.compute_features(count)
```

Check the dimension to make sure it make sense
Shape should be (n_samples, n_basis_func * n_neurons)

```{code-cell} ipython3
print(f"Convolved count shape: {convolved_count.shape}")
```

#### Fitting the Model
This is an all-to-all neurons model.
We are using the class [`PopulationGLM`](nemos.glm.PopulationGLM) to fit the whole population at once.

:::{note}

Once we condition on past activity, log-likelihood of the population is the sum of the log-likelihood
of individual neurons. Maximizing the sum (i.e. the population log-likelihood) is equivalent to
maximizing each individual term separately (i.e. fitting one neuron at the time).
:::

<div class="render-user">
- Fit a `PopulationGLM`, call the object `model`
- Use Ridge regularization with a `regularizer_strength=0.1`
- Print the shape of the estimated coefficients.
</div>

```{code-cell} ipython3
model = nmo.glm.PopulationGLM(
    regularizer="Ridge",
    solver_name="LBFGS",
    regularizer_strength=0.1
    ).fit(convolved_count, count)

print(f"Model coefficients shape: {model.coef_.shape}")
```

#### Comparing model predictions.
Predict the rate (counts are already sorted by tuning prefs)

<div class="render-user">
- Predict the firing rate of each neuron. Call it `predicted_firing_rate`.
- Convert the rate from spike/bin to spike/sec.
</div>

```{code-cell} ipython3
predicted_firing_rate = model.predict(convolved_count) * conv_spk.rate
```

Plot fit predictions over a short window not used for training.

<div class="render-user">
- Visualize the predicted rate and tuning function.
</div>

```{code-cell} ipython3
:tags: [render-all]

# use pynapple for time axis for all variables plotted for tick labels in imshow
workshop_utils.plot_head_direction_tuning_model(tuning_curves, spikes, angle, 
                                                predicted_firing_rate, threshold_hz=1,
                                                start=8910, end=8960, cmap_label="hsv");
```

Let's see if our firing rate predictions improved and in what sense.

<div class="render-user">
- Visually compare all the models.
</div>

```{code-cell} ipython3
:tags: [render-all]

fig = doc_plots.plot_rates_and_smoothed_counts(
    neuron_count,
    {"Self-connection: raw history": rate_history,
     "Self-connection: bsais": rate_basis,
     "All-to-all: basis": predicted_firing_rate[:, 0]}
)
```

#### Visualizing the connectivity
Compute the tuning curve form the predicted rates.

<div class="render-user">
- Compute tuning curves from the predicted rates using pynapple.
- Store the output of pynapple in a single variable, call it `tuning `.
</div>

```{code-cell} ipython3
tuning = nap.compute_1d_tuning_curves_continuous(predicted_firing_rate,
                                                 feature=angle,
                                                 nb_bins=61,
                                                 minmax=(0, 2 * np.pi))
```

Extract the weights and store it in a `(n_neurons, n_neurons, n_basis_funcs)` array. 

<div class="render-user">
- Check the shape of the weights.
</div>

```{code-cell} ipython3

# original shape of the weights
print(f"GLM coeff: {model.coef_.shape}")
```

You can use the `split_by_feature` method of `basis` for this. 

<div class="render-user">
- Reshape the weights with `basis.split_by_feature` (returns a dictionary).
</div>

<div class="render-user">
```{code-cell} ipython3
# split the coefficient vector along the feature axis (axis=0)
weights_dict =
# visualize the content
weights_dict
```
</div>

<div class="render-user">
- Get the weight array from the dictionary (and call the output `weights`). 
- Print the new shape of the weights.
</div>

<div class="render-user">
```{code-cell} ipython3
# get the coefficients
weights = 
# print the shape
print(
```
</div>

```{code-cell} ipython3
# split the coefficient vector along the feature axis (axis=0)
weights_dict = basis.split_by_feature(model.coef_, axis=0)

# the output is a dict with key the basis label, 
# and value the reshaped coefficients
weights = weights_dict["RaisedCosineLogConv"]
print(f"Re-shaped coeff: {weights.shape}")
```

<div class="render-user">
- The shape is `(sender_neuron, num_basis, receiver_neuron)`.
- Multiply the weights with the kernels with: `np.einsum("jki,tk->ijt", weights, basis_kernels)`.
- Call the output `responses` and print its shape.
</div>

Multiply the weights by the basis, to get the history filters.

```{code-cell} ipython3
responses = np.einsum("jki,tk->ijt", weights, basis_kernels)

print(responses.shape)
```

Finally, we can visualize the pairwise interactions by plotting
all the coupling filters.

<div class="render-user">
- Plot the connectivity map.
</div>

```{code-cell} ipython3
:tags: [render-all]
fig = doc_plots.plot_coupling(responses, tuning)
```
<|MERGE_RESOLUTION|>--- conflicted
+++ resolved
@@ -206,13 +206,10 @@
 </div>
 
 ```{code-cell} ipython3
-<<<<<<< HEAD
 fig = workshop_utils.plot_head_direction_tuning_model(
-=======
 :tags: [render-all]
 
 fig = doc_plots.plot_head_direction_tuning(
->>>>>>> d0671e20
     tuning_curves, spikes, angle, threshold_hz=1, start=8910, end=8960
 )
 ```
