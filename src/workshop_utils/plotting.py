#!/usr/bin/env python3

import pynapple as nap
import pandas as pd
import matplotlib.pyplot as plt
import numpy as np
from typing import Union, Optional, List
from numpy.typing import NDArray
<<<<<<< HEAD
from matplotlib.animation import FuncAnimation

__all__ = ["plot_features", "animate_1d_convolution"]

=======
import seaborn as sns
from nemos import _documentation_utils as doc_plots

__all__ = ["plot_features", "plot_head_direction_tuning_model", "plot_feature_mask",
           "plot_heatmap_cv_results", "plot_position_speed",
           "plot_position_speed_tuning", "plot_place_fields", "plot_pos_speed_bases"]
>>>>>>> 3fa776da

def plot_features(
    input_feature: Union[nap.Tsd, nap.TsdFrame, nap.TsdTensor, NDArray],
    sampling_rate: float,
    suptitle: str,
    n_rows: int = 20,
):
    """
    Plot feature matrix.

    Parameters
    ----------
    input_feature:
        The (num_samples, n_neurons, num_feature) feature array.
    sampling_rate:
        Sampling rate in hz.
    n_rows:
        Number of rows to plot.
    suptitle:
        Suptitle of the plot.

    Returns
    -------

    """
    input_feature = np.squeeze(input_feature).dropna()
    window_size = input_feature.shape[1]
    fig = plt.figure(figsize=(8, 8))
    plt.suptitle(suptitle)
    time = np.arange(0, window_size) / sampling_rate
    for k in range(n_rows):
        ax = plt.subplot(n_rows, 1, k + 1)
        plt.step(time, input_feature[k].squeeze(), where="post")

        ax.spines["bottom"].set_visible(False)
        ax.spines["left"].set_visible(False)

        ax.axvspan(0, time[-1], alpha=0.4, color="orange")
        ax.set_yticks([])
        if k != n_rows - 1:
            ax.set_xticks([])
        else:
            ax.set_xlabel("lag (sec)")
        if k in [0, n_rows - 1]:
            ax.set_ylabel("$t_{%d}$" % (window_size + k), rotation=0)

    plt.tight_layout()
    return fig


<<<<<<< HEAD
class Plot1DConvolution:
    """
    Class to plot an animation of convolving some 1D kernel with some Tsd array.

    Parameters
    ----------
    tsd :
        The Tsd object to convolve with the kernel.
    kernel :
        The 1D kernel to convolve with the array.
    index :
        The time index. Taken from the Tsd object if not provided.
    start :
        The index along the x-axis to start the animation. Defaults to the start of the window.
    interval :
        The interval between frames in milliseconds.
    figsize :
        The figure size.
    ylim :
        The y-axis limits.
    xlabel :
        The x-axis label.
    ylabel :
        The y-axis label.
    tsd_label :
        The legend label for the Tsd array
    kernel_label :
        The legend label for the kernel
    conv_label :
        The legend label for the convolution output
    split_kernel_yaxis :
        Whether or not to have a separate y-axis (i.e. use twinx()) for plotting the kernel. Useful if the kernel is magnitudes smaller/larger than the Tsd.
    """

    def __init__(
        self,
        tsd: nap.Tsd,
        kernel: NDArray,
        index: NDArray = None,
        start: int = 0,
        interval: float = 100,
        figsize: tuple = (10, 3),
        ylim: float = None,
        xlabel: str = "Time (s)",
        ylabel: str = "Count",
        tsd_label: str = "original array",
        kernel_label: str = "kernel",
        conv_label: str = "convolution",
        split_kernel_yaxis: bool = False,
    ):
        self.tsd = tsd
        self.kernel = kernel
        if index is None:
            self.index = tsd.index.values
        else:
            self.index = index
        self.start = start
        self.conv = tsd.convolve(kernel)
        self.conv_viz = np.zeros_like(tsd)
        self.frames = len(tsd) - start
        self.interval = interval
        if ylim is None:
            if split_kernel_yaxis:
                ymin = np.min((self.tsd.min(), self.conv.min()))
                ymax = np.max((self.tsd.max(), self.conv.max()))
            else:
                ymin = np.min((self.tsd.min(), self.conv.min(), self.kernel.min()))
                ymax = np.max((self.tsd.max(), self.conv.max(), self.kernel.max()))
            ylim = (ymin, ymax)
        self.ylim = ylim
        self.xlabel = xlabel
        self.ylabel = ylabel
        self.tsd_label = tsd_label
        self.kernel_label = kernel_label
        self.conv_label = conv_label
        self.split_kernel_yaxis = split_kernel_yaxis
        (
            self.fig,
            self.kernel_line,
            self.conv_line,
            self.conv_area,
            self.top_idx_line,
            self.bottom_idx_line,
        ) = self.setup(figsize)

    def setup(self, figsize):
        """
        Initialization of the plot.
        """
        # initial placement of kernel
        kernel_full = np.zeros_like(self.tsd)
        kidx, kmid = self.kernel_bounds(0)
        if np.any(kidx):
            kernel_full[kidx] = self.kernel[: len(kidx)]

        fig, axs = plt.subplots(2, 1, figsize=figsize, sharex=True, sharey=True)

        ### top plot ###
        ax = axs[0]
        # this is fixed
        ax.plot(self.index, self.tsd, label=self.tsd_label)

        # initial visible convolution output and top center line
        if kmid >= 0:
            self.conv_viz[: kmid + 1] = self.conv[: kmid + 1]
            cx = self.index[kmid]
        else:
            cx = self.index[0]
        top_idx_line = ax.plot((cx, cx), self.ylim, "--", color="black", alpha=0.5)[0]

        # initial filled area
        conv_area = ax.fill_between(
            self.index,
            np.zeros_like(self.tsd),
            self.tsd * kernel_full.values,
            alpha=0.5,
            color="green",
        )

        # initial kernel plot
        if self.split_kernel_yaxis:
            ax = ax.twinx()
            ax.set_ylabel(self.kernel_label)
            ax.set_ylim((kernel_full.min(), kernel_full.max()))
        kernel_line = ax.plot(
            self.index, kernel_full, color="orange", label=self.kernel_label
        )[0]

        ### bottom plot ###
        ax = axs[1]
        # initial convolution output and bottom plot center line
        conv_line = ax.plot(
            self.index, self.conv_viz, color="green", label=self.conv_label
        )[0]
        bottom_idx_line = ax.plot((cx, cx), self.ylim, "--", color="black", alpha=0.5)[
            0
        ]

        ax.set_ylim(self.ylim)

        fig.legend()
        fig.supxlabel(self.xlabel)
        fig.supylabel(self.ylabel)
        plt.tight_layout()

        return fig, kernel_line, conv_line, conv_area, top_idx_line, bottom_idx_line

    def update(self, frame):
        if frame > 0:
            # place kernel at shifted location based on frame number
            kernel_full = np.zeros_like(self.tsd)
            kidx, kmid = self.kernel_bounds(frame)
            kernel_full[kidx] = self.kernel[: len(kidx)]
            self.kernel_line.set_ydata(kernel_full)

            # update visible convolution output
            if kmid >= 0:
                self.conv_viz[kmid] = self.conv[kmid]
                self.conv_line.set_ydata(self.conv_viz)
                self.top_idx_line.set_xdata((self.index[kmid], self.index[kmid]))
                self.bottom_idx_line.set_xdata((self.index[kmid], self.index[kmid]))

            # update filled area
            self.conv_area.set_data(
                self.index, np.zeros_like(self.tsd), self.tsd * kernel_full.values
            )

    def run(self):
        anim = FuncAnimation(
            self.fig, self.update, self.frames, interval=self.interval, repeat=True
        )
        plt.close(self.fig)
        return anim

    def kernel_bounds(self, frame):
        # kernel bounds set to the left of the frame index and start location
        kmin = frame + self.start - len(self.kernel)
        kmax = frame + self.start

        # kernel indices no less than 0 and no more than the length of the Tsd
        kidx = np.arange(np.max((kmin, 0)), np.min((kmax, len(self.tsd))))

        # convolution output w.r.t. the midpoint of where the kernel is placed
        kmid = kmin + np.floor(len(self.kernel) / 2).astype(int)

        return kidx, kmid


def animate_1d_convolution(tsd: nap.Tsd, kernel: NDArray, **kwargs):
    """
    Animate the convolution of a 1D kernel with some Tsd array.

    Parameters
    ----------
    tsd : nap.Tsd
        The Tsd object to be convolved.
    kernel : np.ndarray
        The 1D kernel to convolve with the array.
    **kwargs
        Additional keyword arguments to pass to Plot1DConvolution.

    Returns
    -------
    matplotlib.animation.FuncAnimation
        The animation object.
    """
    anim = Plot1DConvolution(tsd, kernel, **kwargs)
    return anim.run()
=======
def plot_head_direction_tuning_model(
    tuning_curves: pd.DataFrame,
    spikes: nap.TsGroup,
    angle: nap.Tsd,
    predicted_firing_rate: Optional[nap.TsdFrame] = None,
    pref_ang: Optional[pd.Series] = None,
    model_tuning_curves: Optional[pd.DataFrame] = None,
    threshold_hz: int = 1,
    start: float = 8910,
    end: float = 8960,
    cmap_label="hsv",
    figsize=None,
):
    """
    Plot head direction tuning.

    Parameters
    ----------
    tuning_curves:
        The tuning curve dataframe.
    spikes:
        The spike times.
    angle:
        The heading angles.
    predicted_firing_rate:
        The time series of the predicted rate.
    threshold_hz:
        Minimum firing rate for neuron to be plotted.,
    start:
        Start time
    end:
        End time
    cmap_label:
        cmap label ("hsv", "rainbow", "Reds", ...)
    figsize:
        Figure size in inches.

    Returns
    -------
    fig:
        The figure.
    """
    plot_ep = nap.IntervalSet(start, end)
    index_keep = spikes.restrict(plot_ep).getby_threshold("rate", threshold_hz).index

    # filter neurons
    tuning_curves = tuning_curves.loc[:, index_keep]
    if pref_ang is None:
        pref_ang = tuning_curves.idxmax()
    pref_ang = pref_ang.loc[index_keep]
    spike_tsd = (
        spikes.restrict(plot_ep).getby_threshold("rate", threshold_hz).to_tsd(pref_ang)
    )

    # plot raster and heading
    cmap = plt.get_cmap(cmap_label)
    unq_angles = np.unique(pref_ang.values)
    n_subplots = len(unq_angles)
    relative_color_levs = (unq_angles - unq_angles[0]) / (
        unq_angles[-1] - unq_angles[0]
    )

    n_rows = 3
    if predicted_firing_rate is not None:
        n_rows += 1
    if model_tuning_curves is not None:
        model_tuning_curves = model_tuning_curves.loc[:, index_keep]
        n_rows += 1
    if figsize is None:
        figsize = [12, 6]
        if n_rows == 5:
            figsize[1] += 2
    fig = plt.figure(figsize=figsize)
    # plot head direction angle
    ax = plt.subplot2grid(
        (n_rows, n_subplots), loc=(0, 0), rowspan=1, colspan=n_subplots, fig=fig
    )
    ax.plot(angle.restrict(plot_ep), color="k", lw=2)
    ax.set_ylabel("Angle (rad)")
    ax.set_title("Animal's Head Direction")
    ax.set_xlim(8910, 8960)

    ax = plt.subplot2grid(
        (n_rows, n_subplots), loc=(1, 0), rowspan=1, colspan=n_subplots, fig=fig
    )
    ax.set_title("Neural Activity")
    for i, ang in enumerate(unq_angles):
        sel = spike_tsd.d == ang
        ax.plot(
            spike_tsd[sel].t,
            np.ones(sel.sum()) * i,
            "|",
            color=cmap(relative_color_levs[i]),
            alpha=0.5,
        )
    ax.set_ylabel("Sorted Neurons")
    ax.set_xlabel("Time (s)")
    ax.set_xlim(8910, 8960)
    curr_row = 2

    if predicted_firing_rate is not None:
        ax = plt.subplot2grid(
            (n_rows, n_subplots), loc=(curr_row, 0), rowspan=1, colspan=n_subplots, fig=fig
        )
        curr_row += 1
        ax.set_title("Neural Firing Rate")
        fr = predicted_firing_rate.restrict(plot_ep).d
        fr = fr.T / np.max(fr, axis=1)
        ax.imshow(fr[::-1], cmap="Blues", aspect="auto")
        ax.set_ylabel("Sorted Neurons")
        ax.set_xlabel("Time (s)")
        ax.set_xticks([0, 1000, 2000, 3000, 4000, 5000])
        ax.set_xticklabels([8910, 8920, 8930, 8940, 8950, 8960])
        ax.set_xlim(0, 5000)

    for i, ang in enumerate(unq_angles):
        neu_idx = np.argsort(pref_ang.values)[i]
        ax = plt.subplot2grid(
            (n_rows, n_subplots),
            loc=(curr_row + i // n_subplots, i % n_subplots),
            rowspan=1,
            colspan=1,
            fig=fig,
            projection="polar",
        )
        ax.fill_between(
            tuning_curves.iloc[:, neu_idx].index,
            np.zeros(len(tuning_curves)),
            tuning_curves.iloc[:, neu_idx].values,
            color=cmap(relative_color_levs[i]),
            alpha=0.5,
        )
        ax.set_xticks([])
        ax.set_yticks([])
    curr_row += 1

    if model_tuning_curves is not None:
        for i, ang in enumerate(unq_angles):
            neu_idx = np.argsort(pref_ang.values)[i]

            ax = plt.subplot2grid(
                (n_rows, n_subplots),
                loc=(curr_row + i // n_subplots, i % n_subplots),
                rowspan=1,
                colspan=1,
                fig=fig,
                projection="polar",
            )
            ax.fill_between(
                model_tuning_curves.iloc[:, neu_idx].index,
                np.zeros(len(model_tuning_curves)),
                model_tuning_curves.iloc[:, neu_idx].values,
                color=cmap(relative_color_levs[i]),
                alpha=0.5,
            )
            ax.set_xticks([])
            ax.set_yticks([])
    plt.tight_layout()
    return fig


def plot_feature_mask(masks, titles=None):
    height = 5
    if not isinstance(masks, list):
        masks = [masks]
    if titles is None:
        titles = [f"Mask {i}" for i in range(len(masks))]
    width = 5 * masks[0].shape[1] / masks[0].shape[0]
    fig, axes = plt.subplots(1, 1+len(masks), sharey=True,
                             figsize=((width+.5)*(.5+len(masks)), height))
    cmap = 'RdBu'
    for i, (ax, m, t) in enumerate(zip(axes, masks, titles)):
        if i == 0:
            ax.set_ylabel("feature")
        if i == (len(axes)-1)//2:
            ax.set_xlabel("neuron")
        ax.imshow(m, vmin=-1, vmax=1, cmap=cmap)
        if m.shape[1] < 5:
            ax.set(xticks=range(m.shape[1]))
        ax.set_title(t)
    norm = plt.Normalize(vmin=-1, vmax=1)
    cmap = plt.get_cmap(cmap)
    handles = [plt.Rectangle((0, 0), 0, 1, color=cmap(norm(1)), label=1),
               plt.Rectangle((0, 0), 0, 0, color=cmap(norm(0)), label=0),]
    fig.legend(handles=handles, loc=5)
    axes[-1].set_visible(False)
    return fig


def facet_heatmap(index, columns, values, data, **heatmap_kwargs):
    data = data.pivot(index=index, columns=columns, values=values)
    ax = sns.heatmap(data, **heatmap_kwargs)
    doc_plots.highlight_max_cell(data, ax)


def format_regularizer(x):
    reg = str(x["param_glm__regularizer"]).split('(')[0]
    reg_str =  x["param_glm__regularizer_strength"]
    if not np.isnan(reg_str):
        reg += f"({reg_str})"
    return reg

def plot_heatmap_cv_results(cv_df, facet_col=None,
                            rows="param_basis__basis1__n_basis_funcs",
                            columns="param_basis__basis2",
                            values="mean_test_score",
                            fmt=".3f"):
    if "param_glm" not in cv_df.columns:
        try:
            cv_df["param_glm"] = cv_df.apply(format_regularizer, 1)
        except KeyError:
            pass
    fig = sns.FacetGrid(cv_df, col=facet_col, height=5)
    vmin = cv_df[values].min()
    vmax = cv_df[values].max()
    fig.map_dataframe(facet_heatmap, index=rows, columns=columns, values=values,
                      annot=True, square=True, vmin=vmin, vmax=vmax,
                      linecolor="white", linewidth=0.5, fmt=fmt)


def _analyze_speed(speed: pd.DataFrame, position: nap.Tsd):
    bins = np.linspace(np.min(position), np.max(position), 20)
    idx = np.digitize(position.values, bins)
    mean_speed = np.array([np.mean(speed[idx==i]) for i in np.unique(idx)])
    std_speed = np.array([np.std(speed[idx==i]) for i in np.unique(idx)])
    return bins, mean_speed, std_speed

def plot_position_speed(position: nap.Tsd, speed: nap.Tsd,
                        position_tuning: pd.DataFrame, speed_tuning: pd.DataFrame,
                        neuron_id: Union[int, List[int]]):
    if not hasattr(neuron_id, "__iter__"):
        neuron_id = [neuron_id]
    fig = plt.figure(figsize=(6*len(neuron_id), 6))
    gs = plt.GridSpec(2, 2*len(neuron_id), wspace=.3, hspace=.35)
    for i, n in enumerate(neuron_id):
        ax = fig.add_subplot(gs[0, 2*i])
        ax.fill_between(position_tuning[n].index.values, np.zeros(len(position_tuning)),
                        position_tuning[n].values)
        ax.set(xlabel="Position (cm)", ylabel="Firing rate (Hz)", title="Position tuning")
        ax.text(1, 1.2, f"Neuron {n}", transform=ax.transAxes, size="x-large")

        ax = fig.add_subplot(gs[1, 2*i])
        bins, mean_speed, std_speed = _analyze_speed(speed, position)

        ax.plot(bins, mean_speed)
        ax.fill_between(
            bins,
            mean_speed - std_speed,
            mean_speed + std_speed,
            alpha=0.1,
        )
        ax.set(xlabel="Position (cm)", ylabel="Speed (cm/s)", title="Animal speed")
        ax = fig.add_subplot(gs[1, 2*i+1])
        ax.fill_between(
            speed_tuning.index.values, np.zeros(len(speed_tuning)),
            speed_tuning[n].values
        )
        ax.set(ylabel="Firing rate (Hz)", xlabel="Speed (cm/s)", title="Speed tuning")
    return fig


def plot_position_speed_tuning(position_tuning: pd.DataFrame, speed_tuning: pd.DataFrame,
                               neuron_id: Union[int, List[int]],
                               model_position_tuning: Optional[pd.DataFrame] = None,
                               model_speed_tuning: Optional[pd.DataFrame] = None):
    if not hasattr(neuron_id, "__iter__"):
        neuron_id = [neuron_id]
    fig = plt.figure(figsize=(6*len(neuron_id), 3))
    gs = plt.GridSpec(1, 2*len(neuron_id), wspace=.3, hspace=.35)
    pos_ax = None
    speed_ax = None
    for i, n in enumerate(neuron_id):
        ax = fig.add_subplot(gs[0, 2*i], sharey=pos_ax, sharex=pos_ax)
        ax.plot(position_tuning[n], '--')
        if model_position_tuning is not None:
            ax.plot(model_position_tuning[n])
        ax.set(xlabel="Position (cm)", ylabel="Firing rate (Hz)", title="Position tuning")
        ax.text(1, 1.2, f"Neuron {n}", transform=ax.transAxes, size="x-large")
        if pos_ax is None:
            pos_ax = ax

        ax = fig.add_subplot(gs[0, 2*i+1], sharex=speed_ax, sharey=pos_ax)
        ax.plot(speed_tuning[n], '--')
        if model_speed_tuning is not None:
            ax.plot(model_speed_tuning[n])
        ax.set(ylabel="Firing rate (Hz)", xlabel="Speed (cm/s)", title="Speed tuning")
        if speed_ax is None:
            speed_ax = ax
    # fig.tight_layout()
    return fig


def plot_place_fields(place_fields, highlight_neurons=[92, 82, 220]):
    # for display purposes, sort place fields by location
    order = place_fields.idxmax().sort_values().index.values
    fig = plt.figure(figsize=(12, 10))
    gs = plt.GridSpec(place_fields.shape[1], 1)
    for i, n in enumerate(order):
        plt.subplot(gs[i, 0])
        if n in highlight_neurons:
            c = 'r'
        else:
            c = 'C0'
        plt.fill_between(place_fields.index.values, np.zeros(len(place_fields)),
                         place_fields[n].values, facecolor=c)
        if i < place_fields.shape[1] - 1:
            plt.xticks([])
        else:
            plt.xlabel("Position (cm)")
        plt.yticks([])

def plot_pos_speed_bases(position_basis, speed_basis):
    fig, axes = plt.subplots(1, 2, figsize=(6, 3))
    for ax, bas, t in zip(axes, [position_basis, speed_basis], ["Position", "Speed"]):
        time, kernel = bas.evaluate_on_grid(100)
        ax.plot(time, kernel)
        ax.set_title(t)
>>>>>>> 3fa776da
<|MERGE_RESOLUTION|>--- conflicted
+++ resolved
@@ -6,19 +6,13 @@
 import numpy as np
 from typing import Union, Optional, List
 from numpy.typing import NDArray
-<<<<<<< HEAD
 from matplotlib.animation import FuncAnimation
-
-__all__ = ["plot_features", "animate_1d_convolution"]
-
-=======
 import seaborn as sns
 from nemos import _documentation_utils as doc_plots
 
-__all__ = ["plot_features", "plot_head_direction_tuning_model", "plot_feature_mask",
+__all__ = ["plot_features", "animate_1d_convolution", "plot_head_direction_tuning_model", "plot_feature_mask",
            "plot_heatmap_cv_results", "plot_position_speed",
            "plot_position_speed_tuning", "plot_place_fields", "plot_pos_speed_bases"]
->>>>>>> 3fa776da
 
 def plot_features(
     input_feature: Union[nap.Tsd, nap.TsdFrame, nap.TsdTensor, NDArray],
@@ -69,7 +63,7 @@
     return fig
 
 
-<<<<<<< HEAD
+
 class Plot1DConvolution:
     """
     Class to plot an animation of convolving some 1D kernel with some Tsd array.
@@ -278,7 +272,7 @@
     """
     anim = Plot1DConvolution(tsd, kernel, **kwargs)
     return anim.run()
-=======
+
 def plot_head_direction_tuning_model(
     tuning_curves: pd.DataFrame,
     spikes: nap.TsGroup,
@@ -596,4 +590,3 @@
         time, kernel = bas.evaluate_on_grid(100)
         ax.plot(time, kernel)
         ax.set_title(t)
->>>>>>> 3fa776da
